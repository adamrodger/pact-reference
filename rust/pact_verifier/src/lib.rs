--- conflicted
+++ resolved
@@ -131,18 +131,14 @@
                     s!("teardown")
                   })
               });
-<<<<<<< HEAD
               {
                 let json_body_mut = json_body.as_object_mut().unwrap();
                 for (k, v) in provider_state.params.clone() {
                   json_body_mut.insert(k, v);
                 }
               }
-              state_change_request.body = OptionalBody::Present(json_body.to_string());
+              state_change_request.body = OptionalBody::Present(json_body.to_string().into());
               state_change_request.headers = Some(hashmap!{ s!("Content-Type") => s!("application/json") });
-=======
-              state_change_request.body = OptionalBody::Present(json_body.to_string().into());
->>>>>>> 5c05f18f
             } else {
               let mut query = hashmap!{ s!("state") => vec![provider_state.name.clone()] };
               if setup {
