[package]
name = "pact_verifier"
version = "0.3.0"
authors = ["Ronald Holshausen <uglyog@gmail.com>"]
description = "Pact-Rust support library that implements provider verification functions"
documentation = "https://docs.rs/pact_verifier/0.3.0/pact_verifier/"
homepage = "http://www.pact.io"
repository = "https://github.com/pact-foundation/pact-reference/blob/master/rust/pact_verifier"
readme = "README.md"
keywords = ["testing", "pact", "cdc"]
license = "MIT"
exclude = [
    "*.iml"
]

[dependencies]
libc = "0.2.9"
serde_json = "1.0"
<<<<<<< HEAD
# pact_matching = "0.3.0"
pact_matching = { path = "../pact_matching" }
# pact_consumer = "0.3.0"
pact_consumer = { path = "../pact_consumer" }
=======
pact_matching = { version = "0.2.2", path = "../pact_matching" }
pact_consumer = { version = "0.2.0", path = "../pact_consumer" }
>>>>>>> 801302f6
p-macro = "0.2.0"
log = "0.3.8"
maplit = "0.1.3"
lazy_static = "0.1.15"
itertools = "0.5.4"
ansi_term = "0.9"
regex = "0.1"
difference = "0.4"

[dependencies.hyper]
version = "0.9.7"
default-features = false

[lib]
crate-type = ["cdylib", "rlib"]

[dev-dependencies]
quickcheck = "0.2"
expectest = "0.5.1"
env_logger = "0.3.2"<|MERGE_RESOLUTION|>--- conflicted
+++ resolved
@@ -16,15 +16,8 @@
 [dependencies]
 libc = "0.2.9"
 serde_json = "1.0"
-<<<<<<< HEAD
-# pact_matching = "0.3.0"
-pact_matching = { path = "../pact_matching" }
-# pact_consumer = "0.3.0"
-pact_consumer = { path = "../pact_consumer" }
-=======
-pact_matching = { version = "0.2.2", path = "../pact_matching" }
-pact_consumer = { version = "0.2.0", path = "../pact_consumer" }
->>>>>>> 801302f6
+pact_matching = { version = "0.3.0", path = "../pact_matching" }
+pact_consumer = { version = "0.3.0", path = "../pact_consumer" }
 p-macro = "0.2.0"
 log = "0.3.8"
 maplit = "0.1.3"
