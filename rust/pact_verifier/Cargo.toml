--- conflicted
+++ resolved
@@ -1,10 +1,6 @@
 [package]
 name = "pact_verifier"
-<<<<<<< HEAD
 version = "0.11.0-beta.1"
-=======
-version = "0.10.14"
->>>>>>> b45a1fe0
 authors = ["Ronald Holshausen <uglyog@gmail.com>"]
 edition = "2018"
 description = "Pact-Rust support library that implements provider verification functions"
