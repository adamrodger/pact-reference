[package]
name = "pact_consumer"
<<<<<<< HEAD
version = "0.8.0-beta.0"
=======
version = "0.7.9"
>>>>>>> b45a1fe0
authors = ["Ronald Holshausen <uglyog@gmail.com>", "Eric Kidd <git@randomhacks.net>"]
edition = "2018"
description = "Pact-Rust module that provides support for writing consumer pact tests"
documentation = "https://docs.rs/pact_consumer/"
homepage = "http://www.pact.io"
repository = "https://github.com/pact-foundation/pact-reference/blob/master/rust/pact_consumer"
readme = "README.md"
keywords = ["testing", "pact", "cdc"]
license = "MIT AND Apache-2.0"
exclude = [
    "*.iml"
]

[dependencies]
libc = "0.2.9"
pact_models = { version = "0.2.0-beta.3", path = "../pact_models" }
pact_matching = { version = "0.11.0-beta.0", path = "../pact_matching" }
pact_mock_server = { version = "0.8.0-beta.0", path = "../pact_mock_server" }
log = "0.4.0"
maplit = "1.0.2"
lazy_static = "1.4.0"
regex = "1"
serde_json = "1.0"
itertools = "0.10.0"
url = "2.1"
uuid = { version = "0.8", features = ["v4"] }
futures = "0.3"
tokio = { version = "1", features = ["full"] }
anyhow = "1.0.40"
pact-plugin-driver = { version = "0.0", path = "../../../pact-plugins/drivers/rust/driver" }
bytes = "1.0.1"
async-trait = "0.1.51"

[dev-dependencies]
quickcheck = "1"
env_logger = "0.8"
expectest = "0.12.0"
<<<<<<< HEAD
reqwest = { version = "0.11", default-features = false, features = ["rustls-tls", "blocking", "json"] }
serde = { version = "^1.0", features = ["derive"] }
rand = "0.8.4"
tokio-test = "0.4.2"
=======
reqwest = { version = "0.11", default-features = false, features = ["rustls-tls-native-roots", "blocking", "json"] }
serde = { version = "^1.0", features = ["derive"] }
>>>>>>> b45a1fe0
<|MERGE_RESOLUTION|>--- conflicted
+++ resolved
@@ -1,10 +1,6 @@
 [package]
 name = "pact_consumer"
-<<<<<<< HEAD
 version = "0.8.0-beta.0"
-=======
-version = "0.7.9"
->>>>>>> b45a1fe0
 authors = ["Ronald Holshausen <uglyog@gmail.com>", "Eric Kidd <git@randomhacks.net>"]
 edition = "2018"
 description = "Pact-Rust module that provides support for writing consumer pact tests"
@@ -42,12 +38,7 @@
 quickcheck = "1"
 env_logger = "0.8"
 expectest = "0.12.0"
-<<<<<<< HEAD
-reqwest = { version = "0.11", default-features = false, features = ["rustls-tls", "blocking", "json"] }
+reqwest = { version = "0.11", default-features = false, features = ["rustls-tls-native-roots", "blocking", "json"] }
 serde = { version = "^1.0", features = ["derive"] }
 rand = "0.8.4"
-tokio-test = "0.4.2"
-=======
-reqwest = { version = "0.11", default-features = false, features = ["rustls-tls-native-roots", "blocking", "json"] }
-serde = { version = "^1.0", features = ["derive"] }
->>>>>>> b45a1fe0
+tokio-test = "0.4.2"