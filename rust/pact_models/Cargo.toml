[package]
name = "pact_models"
<<<<<<< HEAD
version = "0.2.0-beta.2"
=======
version = "0.1.4"
>>>>>>> 5bde2b4d
authors = ["Ronald Holshausen <rholshausen@dius.com.au>"]
edition = "2018"
description = "Pact-Rust support library that provides the core models for dealing with Pact files"
documentation = "https://docs.rs/pact_models/0.1.4/pact_models/"
homepage = "http://www.pact.io"
repository = "https://github.com/pact-foundation/pact-reference/blob/master/rust/pact_models"
readme = "README.md"
keywords = ["testing", "pact", "cdc"]
license = "MIT"
exclude = [
    "*.iml"
]
build = "build.rs"

[dependencies]
anyhow = "1.0.40"
serde = { version = "^1.0", features = ["derive"] }
serde_json = "^1.0"
log = "0.4.8"
maplit = "1.0.2"
itertools = "0.10.0"
bytes = { version = "1", features = ["serde"] }
lazy_static = "1.4.0"
mime = "0.3.16"
base64 = "0.13.0"
regex = "1"
nom = "7.0"
chrono = "0.4.19"
chrono-tz = "0.5"
lenient_semver = "0.4.2"
sxd-document = "0.3.2"
indextree = "4.3"
rand = "0.8"
hex = "0.4.2"
rand_regex = "0.15"
regex-syntax = "0.6.21"
<<<<<<< HEAD
logos = "0.12.0"
=======
cfg-if = "1"

[target.'cfg(not(target_family = "wasm"))'.dependencies]
fs2 = "0.4.3"
onig = { version = "6.1.0", default-features = false }
reqwest = { version = "0.11", default-features = false, features = ["rustls-tls", "blocking", "json"] }
uuid = { version = "0.8", features = ["v4"] }
>>>>>>> 5bde2b4d

[target.'cfg(target_family = "wasm")'.dependencies]
uuid = { version = "0.8", features = ["v4", "stdweb"] }

[dev-dependencies]
expectest = "0.12.0"
env_logger = "0.8.2"
speculate = "0.1.2"
rstest = "0.10.0"
quickcheck = "1"
hamcrest2 = "0.3.0"
test-env-log = "0.2.3"

[build-dependencies]
parse-zoneinfo = "0.3.0"
maplit = "1.0.2"<|MERGE_RESOLUTION|>--- conflicted
+++ resolved
@@ -1,14 +1,10 @@
 [package]
 name = "pact_models"
-<<<<<<< HEAD
 version = "0.2.0-beta.2"
-=======
-version = "0.1.4"
->>>>>>> 5bde2b4d
 authors = ["Ronald Holshausen <rholshausen@dius.com.au>"]
 edition = "2018"
 description = "Pact-Rust support library that provides the core models for dealing with Pact files"
-documentation = "https://docs.rs/pact_models/0.1.4/pact_models/"
+documentation = "https://docs.rs/pact_models/"
 homepage = "http://www.pact.io"
 repository = "https://github.com/pact-foundation/pact-reference/blob/master/rust/pact_models"
 readme = "README.md"
@@ -41,17 +37,13 @@
 hex = "0.4.2"
 rand_regex = "0.15"
 regex-syntax = "0.6.21"
-<<<<<<< HEAD
 logos = "0.12.0"
-=======
-cfg-if = "1"
 
 [target.'cfg(not(target_family = "wasm"))'.dependencies]
 fs2 = "0.4.3"
 onig = { version = "6.1.0", default-features = false }
 reqwest = { version = "0.11", default-features = false, features = ["rustls-tls", "blocking", "json"] }
 uuid = { version = "0.8", features = ["v4"] }
->>>>>>> 5bde2b4d
 
 [target.'cfg(target_family = "wasm")'.dependencies]
 uuid = { version = "0.8", features = ["v4", "stdweb"] }
