//! Traits to represent a Pact

use std::collections::BTreeMap;
use std::fmt::Debug;
use std::fs;
use std::fs::File;
use std::io::{Read, Seek, SeekFrom, Write};
use std::ops::Deref;
use std::path::Path;
use std::sync::{Arc, Mutex};

use anyhow::{anyhow, Context};
use lazy_static::lazy_static;
use log::{debug, error, warn};
use maplit::btreemap;
use serde_json::{json, Value};

use crate::{Consumer, PactSpecification, Provider};
#[cfg(not(target_family = "wasm"))] use crate::http_utils;
#[cfg(not(target_family = "wasm"))] use crate::file_utils::{with_read_lock_for_open_file, with_write_lock};
#[cfg(not(target_family = "wasm"))] use crate::http_utils::HttpAuth;
use crate::interaction::Interaction;
use crate::message_pact::MessagePact;
use crate::sync_pact::RequestResponsePact;
use crate::v4;
use crate::v4::pact::V4Pact;
use crate::verify_json::{json_type_of, PactFileVerificationResult, ResultLevel};
use crate::plugins::PluginData;

/// Trait for a Pact (request/response or message)
pub trait Pact: Debug + ReadWritePact {
  /// Consumer side of the pact
  fn consumer(&self) -> Consumer;

  /// Provider side of the pact
  fn provider(&self) -> Provider;

  /// Interactions in the Pact
  fn interactions(&self) -> Vec<Box<dyn Interaction + Send + Sync>>;

  /// Pact metadata
  fn metadata(&self) -> BTreeMap<String, BTreeMap<String, String>>;

  /// Converts this pact to a `Value` struct.
  fn to_json(&self, pact_spec: PactSpecification) -> anyhow::Result<Value>;

  /// Attempt to downcast to a concrete Pact
  fn as_request_response_pact(&self) -> anyhow::Result<RequestResponsePact>;

  /// Attempt to downcast to a concrete Message Pact
  fn as_message_pact(&self) -> anyhow::Result<MessagePact>;

  /// Attempt to downcast to a concrete V4 Pact
  fn as_v4_pact(&self) -> anyhow::Result<V4Pact>;

  /// Specification version of this Pact
  fn specification_version(&self) -> PactSpecification;

  /// Clones this Pact and wraps it in a Box
  fn boxed(&self) -> Box<dyn Pact + Send + Sync>;

  /// Clones this Pact and wraps it in an Arc
  fn arced(&self) -> Arc<dyn Pact + Send + Sync>;

  /// Clones this Pact and wraps it in an Arc and Mutex
  fn thread_safe(&self) -> Arc<Mutex<dyn Pact + Send + Sync>>;

  /// Adds an interactions in the Pact
  fn add_interaction(&mut self, interaction: &dyn Interaction) -> anyhow::Result<()>;

<<<<<<< HEAD
  /// If this Pact needs any plugins loaded
  fn requires_plugins(&self) -> bool;

  /// Plugins required for this Pact. These will be taken from the 'plugins' key in the pact
  /// metadata.
  fn plugin_data(&self) -> Vec<PluginData>;

  /// If this is a V4 Pact
  fn is_v4(&self) -> bool;

  /// Add the plugin to this Pact
  fn add_plugin(&mut self, name: &str, version: Option<String>) -> anyhow::Result<()>;
}

/// Reads the pact file and parses the resulting JSON into a `Pact` struct
pub fn read_pact(file: &Path) -> anyhow::Result<Box<dyn Pact + Send + Sync>> {
=======
impl Default for Box<dyn Pact> {
  fn default() -> Self {
    V4Pact::default().boxed()
  }
}

impl Clone for Box<dyn Pact> {
  fn clone(&self) -> Self {
    self.boxed()
  }
}

impl PartialEq for Box<dyn Pact> {
  fn eq(&self, other: &Self) -> bool {
    if let Ok(pact) = self.as_v4_pact() {
      if let Ok(other) = other.as_v4_pact() {
        pact == other
      } else {
        false
      }
    } else if let Ok(pact) = self.as_request_response_pact() {
      if let Ok(other) = other.as_request_response_pact() {
        pact == other
      } else {
        false
      }
    } else if let Ok(pact) = self.as_message_pact() {
      if let Ok(other) = other.as_message_pact() {
        pact == other
      } else {
        false
      }
    } else {
      false
    }
  }
}

/// Reads the pact file and parses the resulting JSON into a `Pact` struct
#[cfg(not(target_family = "wasm"))]
pub fn read_pact(file: &Path) -> anyhow::Result<Box<dyn Pact>> {
>>>>>>> 5bde2b4d
  let mut f = File::open(file)?;
  read_pact_from_file(&mut f, file)
}

/// Reads the pact from the file and parses the resulting JSON into a `Pact` struct
<<<<<<< HEAD
pub fn read_pact_from_file(file: &mut File, path: &Path) -> anyhow::Result<Box<dyn Pact + Send + Sync>> {
=======
#[cfg(not(target_family = "wasm"))]
pub fn read_pact_from_file(file: &mut File, path: &Path) -> anyhow::Result<Box<dyn Pact>> {
>>>>>>> 5bde2b4d
  let buf = with_read_lock_for_open_file(path, file, 3, &mut |f| {
    let mut buf = String::new();
    f.read_to_string(&mut buf)?;
    Ok(buf)
  })?;
  let pact_json = serde_json::from_str(&buf)
    .context("Failed to parse Pact JSON")
    .map_err(|err| {
      error!("read_pact_from_file: {}", err);
      debug!("read_pact_from_file: file contents = '{}'", buf);
      err
    })?;
  load_pact_from_json(&*path.to_string_lossy(), &pact_json)
    .map_err(|e| anyhow!(e))
}

/// Reads the pact file from a URL and parses the resulting JSON into a `Pact` struct
<<<<<<< HEAD
pub fn load_pact_from_url(url: &str, auth: &Option<HttpAuth>) -> anyhow::Result<Box<dyn Pact + Send + Sync>> {
=======
#[cfg(not(target_family = "wasm"))]
pub fn load_pact_from_url(url: &str, auth: &Option<HttpAuth>) -> anyhow::Result<Box<dyn Pact>> {
>>>>>>> 5bde2b4d
  let (url, pact_json) = http_utils::fetch_json_from_url(&url.to_string(), auth)?;
  load_pact_from_json(&url, &pact_json)
}

/// Loads a Pact model from a JSON Value
pub fn load_pact_from_json(source: &str, json: &Value) -> anyhow::Result<Box<dyn Pact + Send + Sync>> {
  match json {
    Value::Object(map) => if map.contains_key("messages") {
      let pact = MessagePact::from_json(source, json)?;
      Ok(Box::new(pact))
    } else {
      let metadata = parse_meta_data(json);
      let spec_version = determine_spec_version(source, &metadata);
      match spec_version {
        PactSpecification::V4 => v4::pact::from_json(&source, json),
        _ => Ok(Box::new(RequestResponsePact::from_json(source, json)?))
      }
    },
    _ => Err(anyhow!("Failed to parse Pact JSON from source '{}' - it is not a valid pact file", source))
  }
}

/// Trait for objects that can represent Pacts and can be read and written
pub trait ReadWritePact {
  /// Reads the pact file and parses the resulting JSON into a `Pact` struct
<<<<<<< HEAD
  fn read_pact(path: &Path) -> anyhow::Result<Self> where Self: std::marker::Sized + Send + Sync;
=======
  #[cfg(not(target_family = "wasm"))]
  fn read_pact(path: &Path) -> anyhow::Result<Self> where Self: std::marker::Sized;
>>>>>>> 5bde2b4d

  /// Merges this pact with the other pact, and returns a new Pact with the interactions sorted.
  /// Returns an error if there is a merge conflict, which will occur if the other pact is a different
  /// type, or if a V3 Pact then if any interaction has the
  /// same description and provider state and the requests and responses are different.
  fn merge(&self, other: &dyn Pact) -> anyhow::Result<Box<dyn Pact + Send + Sync>>;

  /// Determines the default file name for the pact. This is based on the consumer and
  /// provider names.
  fn default_file_name(&self) -> String;
}

lazy_static!{
  static ref WRITE_LOCK: Mutex<()> = Mutex::new(());
}

/// Writes the pact out to the provided path. If there is an existing pact at the path, the two
/// pacts will be merged together unless overwrite is true. Returns an error if the file can not
/// be written or the pacts can not be merged.
#[cfg(not(target_family = "wasm"))]
pub fn write_pact(
  pact: Box<dyn Pact>,
  path: &Path,
  pact_spec: PactSpecification,
  overwrite: bool
) -> anyhow::Result<()> {
  fs::create_dir_all(path.parent().unwrap())?;
  let _lock = WRITE_LOCK.lock().unwrap();
  if !overwrite && path.exists() {
    debug!("Merging pact with file {:?}", path);
    let mut f = fs::OpenOptions::new().read(true).write(true).open(&path)?;
    let existing_pact = read_pact_from_file(&mut f, path)?;

    if existing_pact.specification_version() < pact.specification_version() {
      warn!("Note: Existing pact is an older specification version ({:?}), and will be upgraded",
            existing_pact.specification_version());
    }

    let merged_pact = pact.merge(existing_pact.deref())?;
    let pact_json = serde_json::to_string_pretty(&merged_pact.to_json(pact_spec)?)?;

    with_write_lock(path, &mut f, 3, &mut |f| {
      f.set_len(0)?;
      f.seek(SeekFrom::Start(0))?;
      f.write_all(pact_json.as_bytes())?;
      Ok(())
    })
  } else {
    debug!("Writing new pact file to {:?}", path);
    let result = serde_json::to_string_pretty(&pact.to_json(pact_spec)?)?;
    let mut file = File::create(path)?;
    with_write_lock(path, &mut file, 3, &mut |f| {
      f.write_all(result.as_bytes())?;
      Ok(())
    })
  }
}


/// Construct Metadata from JSON value
pub fn parse_meta_data(pact_json: &Value) -> BTreeMap<String, BTreeMap<String, String>> {
  match pact_json.get("metadata") {
    Some(v) => match *v {
      Value::Object(ref obj) => obj.iter().map(|(k, v)| {
        let val = match *v {
          Value::Object(ref obj) => obj.iter().map(|(k, v)| {
            match *v {
              Value::String(ref s) => (k.clone(), s.clone()),
              _ => (k.clone(), v.to_string())
            }
          }).collect(),
          _ => btreemap!{}
        };
        let key = match k.as_str() {
          "pact-specification" => "pactSpecification".to_string(),
          "pact-rust" => "pactRust".to_string(),
          _ => k.clone()
        };
        (key, val)
      }).collect(),
      _ => btreemap!{}
    },
    None => btreemap!{}
  }
}

pub(crate) fn metadata_schema(spec_version: PactSpecification) -> Value {
  if spec_version < PactSpecification::V3 {
    json!({
      "properties": {
        "pactSpecification": {
          "additionalProperties": false,
          "properties": {
            "version": {
              "type": "string"
            }
          },
          "required": ["version"],
          "type": "object"
        },
        "pactSpecificationVersion": {
          "type": "string"
        },
        "pact-specification": {
          "additionalProperties": false,
          "properties": {
              "version": {
                  "type": "string"
              }
          },
          "required": ["version"],
          "type": "object"
        }
      },
      "type": "object"
    })
  } else {
    json!({
      "properties": {
        "pactSpecification": {
          "additionalProperties": false,
          "properties": {
            "version": {
              "type": "string"
            }
          },
          "required": ["version"],
          "type": "object"
        }
      },
      "type": "object"
    })
  }
}

/// Determines the Pact specification version from the metadata of the Pact file
pub fn determine_spec_version(file: &str, metadata: &BTreeMap<String, BTreeMap<String, String>>) -> PactSpecification {
  let specification = if metadata.contains_key("pact-specification") {
    metadata.get("pact-specification")
  } else {
    metadata.get("pactSpecification")
  };
  match specification {
    Some(spec) => {
      match spec.get("version") {
        Some(ver) => match lenient_semver::parse(ver) {
          Ok(ver) => match ver.major {
            1 => match ver.minor {
              0 => PactSpecification::V1,
              1 => PactSpecification::V1_1,
              _ => {
                warn!("Unsupported specification version '{}' found in the metadata in the pact file {:?}, will try load it as a V1 specification", ver, file);
                PactSpecification::V1
              }
            },
            2 => PactSpecification::V2,
            3 => PactSpecification::V3,
            4 => PactSpecification::V4,
            _ => {
              warn!("Unsupported specification version '{}' found in the metadata in the pact file {:?}, will try load it as a V3 specification", ver, file);
              PactSpecification::Unknown
            }
          },
          Err(err) => {
            warn!("Could not parse specification version '{}' found in the metadata in the pact file {:?}, assuming V3 specification - {}", ver, file, err);
            PactSpecification::Unknown
          }
        },
        None => {
          warn!("No specification version found in the metadata in the pact file {:?}, assuming V3 specification", file);
          PactSpecification::V3
        }
      }
    },
    None => {
      warn!("No metadata found in pact file {:?}, assuming V3 specification", file);
      PactSpecification::V3
    }
  }
}

pub(crate) fn verify_metadata(metadata: &Value, _spec_version: PactSpecification) -> Vec<PactFileVerificationResult> {
  let mut results = vec![];

  match metadata {
    Value::Object(values) => {
      let spec_value = if let Some(spec_value) = values.get("pactSpecification") {
        Some(spec_value)
      } else if let Some(spec_value) = values.get("pact-specification") {
        results.push(PactFileVerificationResult::new("/metadata", ResultLevel::WARNING,
                                                     &format!("'pact-specification' is deprecated, use 'pactSpecification' instead")));
        Some(spec_value)
      } else {
        None
      };

      if values.contains_key("pactSpecificationVersion") {
        results.push(PactFileVerificationResult::new("/metadata", ResultLevel::WARNING,
                                                     &format!("'pactSpecificationVersion' is deprecated, use 'pactSpecification/version' instead")));
      }

      if let Some(spec) = spec_value {
        match spec {
          Value::Object(values) => {
            if let Some(version) = values.get("version") {
              match version {
                Value::Null => results.push(PactFileVerificationResult::new("/metadata/pactSpecification/version", ResultLevel::WARNING,
                                                                            &format!("pactSpecification version is NULL"))),
                Value::String(version) => if PactSpecification::parse_version(version).is_err() {
                  results.push(PactFileVerificationResult::new("/metadata/pactSpecification/version", ResultLevel::ERROR,
                                                               &format!("'{}' is not a valid Pact specification version", version)))
                }
                _ => results.push(PactFileVerificationResult::new("/metadata/pactSpecification/version", ResultLevel::ERROR,
                                                                  &format!("Version must be a String, got {}", json_type_of(version))))
              }
            } else {
              results.push(PactFileVerificationResult::new("/metadata/pactSpecification", ResultLevel::WARNING,
                                                           &format!("pactSpecification is missing the version attribute")));
            }
          }
          _ => results.push(PactFileVerificationResult::new("/metadata/pactSpecification", ResultLevel::ERROR,
                                                            &format!("pactSpecification must be an Object, got {}", json_type_of(spec))))
        }
      }
    }
    _ => results.push(PactFileVerificationResult::new("/metadata", ResultLevel::ERROR,
                                                      &format!("Metadata must be an Object, got {}", json_type_of(metadata))))
  }

  results
}

#[cfg(test)]
mod tests {
  use std::{env, fs, io};
  use std::fs::File;
  use std::io::Read;

  use expectest::prelude::*;
  use maplit::{btreemap, hashmap};
  use serde_json::{json, Value};

  use crate::{Consumer, PactSpecification, Provider};
  use crate::bodies::OptionalBody;
  use crate::content_types::JSON;
  use crate::generators;
  use crate::generators::Generator;
  use crate::matchingrules;
  use crate::matchingrules::MatchingRule;
  use crate::pact::{Pact, ReadWritePact, write_pact};
  use crate::PACT_RUST_VERSION;
  use crate::provider_states::ProviderState;
  use crate::request::Request;
  use crate::response::Response;
  use crate::sync_interaction::RequestResponseInteraction;
  use crate::sync_pact::RequestResponsePact;
  use crate::v4::pact::V4Pact;
  use crate::v4::synch_http::SynchronousHttp;

  #[test]
  fn load_empty_pact() {
    let pact_json = r#"{}"#;
    let pact = RequestResponsePact::from_json(&"".to_string(), &serde_json::from_str(pact_json).unwrap());
    let pact = pact.unwrap();

    expect!(pact.provider.name).to(be_equal_to("provider"));
    expect!(pact.consumer.name).to(be_equal_to("consumer"));
    expect!(pact.interactions.iter()).to(have_count(0));
    expect!(pact.metadata.iter()).to(have_count(0));
    expect!(pact.specification_version).to(be_equal_to(PactSpecification::V3));
  }

  #[test]
  fn missing_metadata() {
    let pact_json = r#"{}"#;
    let pact = RequestResponsePact::from_json(&"".to_string(), &serde_json::from_str(pact_json).unwrap());
    let pact = pact.unwrap();

    expect!(pact.specification_version).to(be_equal_to(PactSpecification::V3));
  }

  #[test]
  fn missing_spec_version() {
    let pact_json = r#"{
        "metadata" : {
        }
    }"#;
    let pact = RequestResponsePact::from_json(&"".to_string(), &serde_json::from_str(pact_json).unwrap());
    let pact = pact.unwrap();

    expect!(pact.specification_version).to(be_equal_to(PactSpecification::V3));
  }

  #[test]
  fn missing_version_in_spec_version() {
    let pact_json = r#"{
        "metadata" : {
            "pact-specification": {

            }
        }
    }"#;
    let pact = RequestResponsePact::from_json(&"".to_string(), &serde_json::from_str(pact_json).unwrap());
    let pact = pact.unwrap();

    expect!(pact.specification_version).to(be_equal_to(PactSpecification::V3));
  }

  #[test]
  fn empty_version_in_spec_version() {
    let pact_json = r#"{
        "metadata" : {
            "pact-specification": {
                "version": ""
            }
        }
    }"#;
    let pact = RequestResponsePact::from_json(&"".to_string(), &serde_json::from_str(pact_json).unwrap());
    let pact = pact.unwrap();

    expect!(pact.specification_version).to(be_equal_to(PactSpecification::Unknown));
  }

  #[test]
  fn correct_version_in_spec_version() {
    let pact_json = r#"{
        "metadata" : {
            "pact-specification": {
                "version": "1.0.0"
            }
        }
    }"#;
    let pact = RequestResponsePact::from_json(&"".to_string(), &serde_json::from_str(pact_json).unwrap());
    let pact = pact.unwrap();

    expect!(pact.specification_version).to(be_equal_to(PactSpecification::V1));
  }

  #[test]
  fn invalid_version_in_spec_version() {
    let pact_json = r#"{
        "metadata" : {
            "pact-specification": {
                "version": "znjclkazjs"
            }
        }
    }"#;
    let pact = RequestResponsePact::from_json(&"".to_string(), &serde_json::from_str(pact_json).unwrap());
    let pact = pact.unwrap();

    expect!(pact.specification_version).to(be_equal_to(PactSpecification::Unknown));
  }


  #[test]
  fn load_basic_pact() {
    let pact_json = r#"
    {
        "provider": {
            "name": "Alice Service"
        },
        "consumer": {
            "name": "Consumer"
        },
        "interactions": [
          {
              "description": "a retrieve Mallory request",
              "request": {
                "method": "GET",
                "path": "/mallory",
                "query": "name=ron&status=good"
              },
              "response": {
                "status": 200,
                "headers": {
                  "Content-Type": "text/html"
                },
                "body": "\"That is some good Mallory.\""
              }
          }
        ]
    }
    "#;
    let pact = RequestResponsePact::from_json(&"".to_string(), &serde_json::from_str(pact_json).unwrap());
    let pact = pact.unwrap();

    expect!(&pact.provider.name).to(be_equal_to("Alice Service"));
    expect!(&pact.consumer.name).to(be_equal_to("Consumer"));
    expect!(pact.interactions.iter()).to(have_count(1));
    let interaction = pact.interactions[0].clone();
    expect!(interaction.description).to(be_equal_to("a retrieve Mallory request"));
    expect!(interaction.provider_states.iter()).to(be_empty());
    expect!(interaction.request).to(be_equal_to(Request {
      method: "GET".to_string(),
      path: "/mallory".to_string(),
      query: Some(hashmap!{ "name".to_string() => vec!["ron".to_string()], "status".to_string() => vec!["good".to_string()] }),
      headers: None,
      body: OptionalBody::Missing,
      .. Request::default()
    }));
    expect!(interaction.response).to(be_equal_to(Response {
      status: 200,
      headers: Some(hashmap!{ "Content-Type".to_string() => vec!["text/html".to_string()] }),
      body: OptionalBody::Present("\"That is some good Mallory.\"".into(), Some("text/html".into()), None),
      .. Response::default()
    }));
    expect!(pact.specification_version).to(be_equal_to(PactSpecification::V3));
    expect!(pact.metadata.iter()).to(have_count(0));
  }

  #[test]
  fn load_pact() {
    let pact_json = r#"
    {
      "provider" : {
        "name" : "test_provider"
      },
      "consumer" : {
        "name" : "test_consumer"
      },
      "interactions" : [ {
        "providerState" : "test state",
        "description" : "test interaction",
        "request" : {
          "method" : "GET",
          "path" : "/",
          "headers" : {
            "testreqheader" : "testreqheadervalue"
          },
          "query" : "q=p&q=p2&r=s",
          "body" : {
            "test" : true
          }
        },
        "response" : {
          "status" : 200,
          "headers" : {
            "testreqheader" : "testreqheaderval"
          },
          "body" : {
            "responsetest" : true
          }
        }
      } ],
      "metadata" : {
        "pact-specification" : {
          "version" : "1.0.0"
        },
        "pact-jvm" : {
          "version" : ""
        }
      }
    }
    "#;
    let pact = RequestResponsePact::from_json(&"".to_string(), &serde_json::from_str(pact_json).unwrap());
    let pact = pact.unwrap();

    expect!(&pact.provider.name).to(be_equal_to("test_provider"));
    expect!(&pact.consumer.name).to(be_equal_to("test_consumer"));
    expect!(pact.metadata.iter()).to(have_count(2));
    expect!(&pact.metadata["pactSpecification"]["version"]).to(be_equal_to("1.0.0"));
    expect!(pact.specification_version).to(be_equal_to(PactSpecification::V1));
    expect!(pact.interactions.iter()).to(have_count(1));
    let interaction = pact.interactions[0].clone();
    expect!(interaction.description).to(be_equal_to("test interaction"));
    expect!(interaction.provider_states).to(be_equal_to(vec![
      ProviderState { name: "test state".to_string(), params: hashmap!{} } ]));
    expect!(interaction.request).to(be_equal_to(Request {
      method: "GET".to_string(),
      path: "/".to_string(),
      query: Some(hashmap!{ "q".to_string() => vec!["p".to_string(), "p2".to_string()], "r".to_string() => vec!["s".to_string()] }),
      headers: Some(hashmap!{ "testreqheader".to_string() => vec!["testreqheadervalue".to_string()] }),
      body: "{\"test\":true}".into(),
      .. Request::default()
    }));
    expect!(interaction.response).to(be_equal_to(Response {
      status: 200,
      headers: Some(hashmap!{ "testreqheader".to_string() => vec!["testreqheaderval".to_string()] }),
      body: "{\"responsetest\":true}".into(),
      .. Response::default()
    }));
  }

  #[test]
  fn load_v3_pact() {
    let pact_json = r#"
    {
      "provider" : {
        "name" : "test_provider"
      },
      "consumer" : {
        "name" : "test_consumer"
      },
      "interactions" : [ {
        "providerState" : "test state",
        "description" : "test interaction",
        "request" : {
          "method" : "GET",
          "path" : "/",
          "headers" : {
            "testreqheader" : "testreqheadervalue"
          },
          "query" : {
              "q": ["p", "p2"],
              "r": ["s"]
          },
          "body" : {
            "test" : true
          }
        },
        "response" : {
          "status" : 200,
          "headers" : {
            "testreqheader" : "testreqheaderval"
          },
          "body" : {
            "responsetest" : true
          }
        }
      } ],
      "metadata" : {
        "pact-specification" : {
          "version" : "3.0.0"
        },
        "pact-jvm" : {
          "version" : ""
        }
      }
    }
    "#;
    let pact = RequestResponsePact::from_json(&"".to_string(), &serde_json::from_str(pact_json).unwrap());
    let pact = pact.unwrap();

    expect!(&pact.provider.name).to(be_equal_to("test_provider"));
    expect!(&pact.consumer.name).to(be_equal_to("test_consumer"));
    expect!(pact.metadata.iter()).to(have_count(2));
    expect!(&pact.metadata["pactSpecification"]["version"]).to(be_equal_to("3.0.0"));
    expect!(pact.specification_version).to(be_equal_to(PactSpecification::V3));
    expect!(pact.interactions.iter()).to(have_count(1));
    let interaction = pact.interactions[0].clone();
    expect!(interaction.description).to(be_equal_to("test interaction"));
    expect!(interaction.provider_states).to(be_equal_to(vec![
      ProviderState { name: "test state".to_string(), params: hashmap!{} } ]));
    expect!(interaction.request).to(be_equal_to(Request {
      method: "GET".to_string(),
      path: "/".to_string(),
      query: Some(hashmap!{ "q".to_string() => vec!["p".to_string(), "p2".to_string()], "r".to_string() => vec!["s".to_string()] }),
      headers: Some(hashmap!{ "testreqheader".to_string() => vec!["testreqheadervalue".to_string()] }),
      body: OptionalBody::Present("{\"test\":true}".into(), None, None),
      .. Request::default()
    }));
    expect!(interaction.response).to(be_equal_to(Response {
      status: 200,
      headers: Some(hashmap!{ "testreqheader".to_string() => vec!["testreqheaderval".to_string()] }),
      body: OptionalBody::Present("{\"responsetest\":true}".into(), None, None),
      .. Response::default()
    }));
  }

  #[test]
  fn load_pact_encoded_query_string() {
    let pact_json = r#"
    {
      "provider" : {
        "name" : "test_provider"
      },
      "consumer" : {
        "name" : "test_consumer"
      },
      "interactions" : [ {
        "providerState" : "test state",
        "description" : "test interaction",
        "request" : {
          "method" : "GET",
          "path" : "/",
          "headers" : {
            "testreqheader" : "testreqheadervalue"
          },
          "query" : "datetime=2011-12-03T10%3A15%3A30%2B01%3A00&description=hello+world%21",
          "body" : {
            "test" : true
          }
        },
        "response" : {
          "status" : 200,
          "headers" : {
            "testreqheader" : "testreqheaderval"
          },
          "body" : {
            "responsetest" : true
          }
        }
      } ],
      "metadata" : {
        "pact-specification" : {
          "version" : "2.0.0"
        },
        "pact-jvm" : {
          "version" : ""
        }
      }
    }
    "#;
    let pact = RequestResponsePact::from_json(&"".to_string(), &serde_json::from_str(pact_json).unwrap());
    let pact = pact.unwrap();

    expect!(pact.interactions.iter()).to(have_count(1));
    let interaction = pact.interactions[0].clone();
    expect!(interaction.request).to(be_equal_to(Request {
      method: "GET".to_string(),
      path: "/".to_string(),
      query: Some(hashmap!{ "datetime".to_string() => vec!["2011-12-03T10:15:30+01:00".to_string()],
            "description".to_string() => vec!["hello world!".to_string()] }),
      headers: Some(hashmap!{ "testreqheader".to_string() => vec!["testreqheadervalue".to_string()] }),
      body: OptionalBody::Present("{\"test\":true}".into(), None, None),
      .. Request::default()
    }));
  }

  #[test]
  fn load_pact_converts_methods_to_uppercase() {
    let pact_json = r#"
    {
      "interactions" : [ {
        "description" : "test interaction",
        "request" : {
          "method" : "get"
        },
        "response" : {
          "status" : 200
        }
      } ],
      "metadata" : {}
    }
    "#;
    let pact = RequestResponsePact::from_json(&"".to_string(), &serde_json::from_str(pact_json).unwrap());
    let pact = pact.unwrap();

    expect!(pact.interactions.iter()).to(have_count(1));
    let interaction = pact.interactions[0].clone();
    expect!(interaction.request).to(be_equal_to(Request {
      method: "GET".to_string(),
      path: "/".to_string(),
      query: None,
      headers: None,
      body: OptionalBody::Missing,
      .. Request::default()
    }));
  }

  #[test]
  fn default_file_name_is_based_in_the_consumer_and_provider() {
    let pact = RequestResponsePact { consumer: Consumer { name: "consumer".to_string() },
      provider: Provider { name: "provider".to_string() },
      interactions: vec![],
      metadata: btreemap!{},
      specification_version: PactSpecification::V1_1
    };
    expect!(pact.default_file_name()).to(be_equal_to("consumer-provider.json"));
  }

  fn read_pact_file(file: &str) -> io::Result<String> {
    let mut f = File::open(file)?;
    let mut buffer = String::new();
    f.read_to_string(&mut buffer)?;
    Ok(buffer)
  }

  #[test]
  fn write_pact_test() {
    let pact = RequestResponsePact { consumer: Consumer { name: "write_pact_test_consumer".to_string() },
      provider: Provider { name: "write_pact_test_provider".to_string() },
      interactions: vec![
        RequestResponseInteraction {
          description: "Test Interaction".to_string(),
          provider_states: vec![ProviderState { name: "Good state to be in".to_string(), params: hashmap!{} }],
          .. RequestResponseInteraction::default()
        }
      ],
      .. RequestResponsePact::default() };
    let mut dir = env::temp_dir();
    let x = rand::random::<u16>();
    dir.push(format!("pact_test_{}", x));
    dir.push(pact.default_file_name());

    let result = write_pact(pact.boxed(), dir.as_path(), PactSpecification::V2, true);

    let pact_file = read_pact_file(dir.as_path().to_str().unwrap()).unwrap_or("".to_string());
    fs::remove_dir_all(dir.parent().unwrap()).unwrap_or(());

    expect!(result).to(be_ok());
    expect!(pact_file).to(be_equal_to(format!(r#"{{
  "consumer": {{
    "name": "write_pact_test_consumer"
  }},
  "interactions": [
    {{
      "description": "Test Interaction",
      "providerState": "Good state to be in",
      "request": {{
        "method": "GET",
        "path": "/"
      }},
      "response": {{
        "status": 200
      }}
    }}
  ],
  "metadata": {{
    "pactRust": {{
      "version": "{}"
    }},
    "pactSpecification": {{
      "version": "2.0.0"
    }}
  }},
  "provider": {{
    "name": "write_pact_test_provider"
  }}
}}"#, PACT_RUST_VERSION.unwrap())));
  }

  #[test]
  fn write_pact_test_should_merge_pacts() {
    let pact = RequestResponsePact { consumer: Consumer { name: "merge_consumer".to_string() },
      provider: Provider { name: "merge_provider".to_string() },
      interactions: vec![
        RequestResponseInteraction {
          description: "Test Interaction 2".to_string(),
          provider_states: vec![ProviderState { name: "Good state to be in".to_string(), params: hashmap!{} }],
          .. RequestResponseInteraction::default()
        }
      ],
      metadata: btreemap!{},
      specification_version: PactSpecification::V1_1
    };
    let pact2 = RequestResponsePact { consumer: Consumer { name: "merge_consumer".to_string() },
      provider: Provider { name: "merge_provider".to_string() },
      interactions: vec![
        RequestResponseInteraction {
          description: "Test Interaction".to_string(),
          provider_states: vec![ProviderState { name: "Good state to be in".to_string(), params: hashmap!{} }],
          .. RequestResponseInteraction::default()
        }
      ],
      metadata: btreemap!{},
      specification_version: PactSpecification::V1_1
    };
    let mut dir = env::temp_dir();
    let x = rand::random::<u16>();
    dir.push(format!("pact_test_{}", x));
    dir.push(pact.default_file_name());

    let result = write_pact(pact.boxed(), dir.as_path(), PactSpecification::V2, false);
    let result2 = write_pact(pact2.boxed(), dir.as_path(), PactSpecification::V2, false);

    let pact_file = read_pact_file(dir.as_path().to_str().unwrap()).unwrap_or("".to_string());
    fs::remove_dir_all(dir.parent().unwrap()).unwrap_or(());

    expect!(result).to(be_ok());
    expect!(result2).to(be_ok());
    expect!(pact_file).to(be_equal_to(format!(r#"{{
  "consumer": {{
    "name": "merge_consumer"
  }},
  "interactions": [
    {{
      "description": "Test Interaction",
      "providerState": "Good state to be in",
      "request": {{
        "method": "GET",
        "path": "/"
      }},
      "response": {{
        "status": 200
      }}
    }},
    {{
      "description": "Test Interaction 2",
      "providerState": "Good state to be in",
      "request": {{
        "method": "GET",
        "path": "/"
      }},
      "response": {{
        "status": 200
      }}
    }}
  ],
  "metadata": {{
    "pactRust": {{
      "version": "{}"
    }},
    "pactSpecification": {{
      "version": "2.0.0"
    }}
  }},
  "provider": {{
    "name": "merge_provider"
  }}
}}"#, PACT_RUST_VERSION.unwrap())));
  }

  #[test]
  fn write_pact_test_should_not_merge_pacts_with_conflicts() {
    let pact = RequestResponsePact { consumer: Consumer { name: "write_pact_test_consumer".to_string() },
      provider: Provider { name: "write_pact_test_provider".to_string() },
      interactions: vec![
        RequestResponseInteraction {
          description: "Test Interaction".to_string(),
          provider_states: vec![ProviderState { name: "Good state to be in".to_string(), params: hashmap!{} }],
          .. RequestResponseInteraction::default()
        }
      ],
      metadata: btreemap!{},
      specification_version: PactSpecification::V1_1
    };
    let pact2 = RequestResponsePact { consumer: Consumer { name: "write_pact_test_consumer".to_string() },
      provider: Provider { name: "write_pact_test_provider".to_string() },
      interactions: vec![
        RequestResponseInteraction {
          description: "Test Interaction".to_string(),
          provider_states: vec![ProviderState { name: "Good state to be in".to_string(), params: hashmap!{} }],
          response: Response { status: 400, .. Response::default() },
          .. RequestResponseInteraction::default()
        }
      ],
      metadata: btreemap!{},
      specification_version: PactSpecification::V1_1
    };
    let mut dir = env::temp_dir();
    let x = rand::random::<u16>();
    dir.push(format!("pact_test_{}", x));
    dir.push(pact.default_file_name());

    let result = write_pact(pact.boxed(), dir.as_path(), PactSpecification::V2, false);
    let result2 = write_pact(pact2.boxed(), dir.as_path(), PactSpecification::V2, false);

    let pact_file = read_pact_file(dir.as_path().to_str().unwrap()).unwrap_or("".to_string());
    fs::remove_dir_all(dir.parent().unwrap()).unwrap_or(());

    expect!(result).to(be_ok());
    expect!(result2).to(be_err());
    expect!(pact_file).to(be_equal_to(format!(r#"{{
  "consumer": {{
    "name": "write_pact_test_consumer"
  }},
  "interactions": [
    {{
      "description": "Test Interaction",
      "providerState": "Good state to be in",
      "request": {{
        "method": "GET",
        "path": "/"
      }},
      "response": {{
        "status": 200
      }}
    }}
  ],
  "metadata": {{
    "pactRust": {{
      "version": "{}"
    }},
    "pactSpecification": {{
      "version": "2.0.0"
    }}
  }},
  "provider": {{
    "name": "write_pact_test_provider"
  }}
}}"#, PACT_RUST_VERSION.unwrap())));
  }

  #[test]
  fn write_pact_test_should_upgrade_older_pacts_when_merging() {
    let pact = RequestResponsePact { consumer: Consumer { name: "merge_consumer".to_string() },
      provider: Provider { name: "merge_provider".to_string() },
      interactions: vec![
        RequestResponseInteraction {
          description: "Test Interaction 2".to_string(),
          provider_states: vec![ProviderState { name: "Good state to be in".to_string(), params: hashmap!{} }],
          .. RequestResponseInteraction::default()
        }
      ],
      metadata: btreemap!{},
      specification_version: PactSpecification::V1_1
    };
    let pact2 = RequestResponsePact { consumer: Consumer { name: "merge_consumer".to_string() },
      provider: Provider { name: "merge_provider".to_string() },
      interactions: vec![
        RequestResponseInteraction {
          description: "Test Interaction".to_string(),
          provider_states: vec![ProviderState { name: "Good state to be in".to_string(), params: hashmap!{} }],
          .. RequestResponseInteraction::default()
        }
      ],
      metadata: btreemap!{},
      specification_version: PactSpecification::V3
    };
    let mut dir = env::temp_dir();
    let x = rand::random::<u16>();
    dir.push(format!("pact_test_{}", x));
    dir.push(pact.default_file_name());

    let result = write_pact(pact.boxed(), dir.as_path(), PactSpecification::V2, false);
    let result2 = write_pact(pact2.boxed(), dir.as_path(), PactSpecification::V3, false);

    let pact_file = read_pact_file(dir.as_path().to_str().unwrap()).unwrap_or("".to_string());
    fs::remove_dir_all(dir.parent().unwrap()).unwrap_or(());

    expect!(result).to(be_ok());
    expect!(result2).to(be_ok());
    expect!(pact_file).to(be_equal_to(format!(r#"{{
  "consumer": {{
    "name": "merge_consumer"
  }},
  "interactions": [
    {{
      "description": "Test Interaction",
      "providerStates": [
        {{
          "name": "Good state to be in"
        }}
      ],
      "request": {{
        "method": "GET",
        "path": "/"
      }},
      "response": {{
        "status": 200
      }}
    }},
    {{
      "description": "Test Interaction 2",
      "providerStates": [
        {{
          "name": "Good state to be in"
        }}
      ],
      "request": {{
        "method": "GET",
        "path": "/"
      }},
      "response": {{
        "status": 200
      }}
    }}
  ],
  "metadata": {{
    "pactRust": {{
      "version": "{}"
    }},
    "pactSpecification": {{
      "version": "3.0.0"
    }}
  }},
  "provider": {{
    "name": "merge_provider"
  }}
}}"#, PACT_RUST_VERSION.unwrap())));
  }

  #[test]
  fn write_pact_test_upgrades_older_pacts_to_v4_when_merging() {
    let pact = RequestResponsePact {
      consumer: Consumer { name: "merge_consumer".into() },
      provider: Provider { name: "merge_provider".into() },
      interactions: vec![
        RequestResponseInteraction {
          description: "Test Interaction 2".into(),
          provider_states: vec![ProviderState { name: "Good state to be in".into(), params: hashmap! {} }],
          ..RequestResponseInteraction::default()
        }
      ],
      metadata: btreemap! {},
      specification_version: PactSpecification::V1_1,
    };
    let pact2 = V4Pact {
      consumer: Consumer { name: "merge_consumer".into() },
      provider: Provider { name: "merge_provider".into() },
      interactions: vec![
        Box::new(SynchronousHttp {
          id: None,
          key: None,
          description: "Test Interaction".into(),
          provider_states: vec![ProviderState { name: "Good state to be in".into(), params: hashmap! {} }],
          .. Default::default()
        })
      ],
      metadata: btreemap! {},
    };
    let mut dir = env::temp_dir();
    let x = rand::random::<u16>();
    dir.push(format!("pact_test_{}", x));
    dir.push(pact.default_file_name());

    let result = write_pact(pact.boxed(), dir.as_path(), PactSpecification::V3, false);
    let result2 = write_pact(pact2.boxed(), dir.as_path(), PactSpecification::V4, false);

    let pact_file = read_pact_file(dir.as_path().to_str().unwrap()).unwrap_or("".to_string());
    fs::remove_dir_all(dir.parent().unwrap()).unwrap_or(());

    expect!(result).to(be_ok());
    expect!(result2).to(be_ok());
    expect!(pact_file).to(be_equal_to(format!(r#"{{
  "consumer": {{
    "name": "merge_consumer"
  }},
  "interactions": [
    {{
      "description": "Test Interaction",
      "key": "296966511eff169a",
      "pending": false,
      "providerStates": [
        {{
          "name": "Good state to be in"
        }}
      ],
      "request": {{
        "method": "GET",
        "path": "/"
      }},
      "response": {{
        "status": 200
      }},
      "type": "Synchronous/HTTP"
    }},
    {{
      "description": "Test Interaction 2",
      "key": "d3e13a43bc0744ac",
      "pending": false,
      "providerStates": [
        {{
          "name": "Good state to be in"
        }}
      ],
      "request": {{
        "method": "GET",
        "path": "/"
      }},
      "response": {{
        "status": 200
      }},
      "type": "Synchronous/HTTP"
    }}
  ],
  "metadata": {{
    "pactRust": {{
      "version": "{}"
    }},
    "pactSpecification": {{
      "version": "4.0"
    }}
  }},
  "provider": {{
    "name": "merge_provider"
  }}
}}"#, PACT_RUST_VERSION.unwrap())));
  }

  #[test]
  fn pact_merge_does_not_merge_different_consumers() {
    let pact = RequestResponsePact { consumer: Consumer { name: "test_consumer".to_string() },
      provider: Provider { name: "test_provider".to_string() },
      interactions: vec![],
      metadata: btreemap!{},
      specification_version: PactSpecification::V1
    };
    let pact2 = RequestResponsePact { consumer: Consumer { name: "test_consumer2".to_string() },
      provider: Provider { name: "test_provider".to_string() },
      interactions: vec![],
      metadata: btreemap!{},
      specification_version: PactSpecification::V1_1
    };
    expect!(pact.merge(&pact2)).to(be_err());
  }

  #[test]
  fn pact_merge_does_not_merge_different_providers() {
    let pact = RequestResponsePact { consumer: Consumer { name: "test_consumer".to_string() },
      provider: Provider { name: "test_provider".to_string() },
      interactions: vec![],
      metadata: btreemap!{},
      specification_version: PactSpecification::V1_1
    };
    let pact2 = RequestResponsePact { consumer: Consumer { name: "test_consumer".to_string() },
      provider: Provider { name: "test_provider2".to_string() },
      interactions: vec![],
      metadata: btreemap!{},
      specification_version: PactSpecification::V1_1
    };
    expect!(pact.merge(&pact2)).to(be_err());
  }

  #[test]
  fn pact_merge_does_not_merge_where_there_are_conflicting_interactions() {
    let pact = RequestResponsePact { consumer: Consumer { name: "test_consumer".to_string() },
      provider: Provider { name: "test_provider".to_string() },
      interactions: vec![
        RequestResponseInteraction {
          description: "Test Interaction".to_string(),
          provider_states: vec![ProviderState { name: "Good state to be in".to_string(), params: hashmap!{} }],
          .. RequestResponseInteraction::default()
        }
      ],
      metadata: btreemap!{},
      specification_version: PactSpecification::V1_1
    };
    let pact2 = RequestResponsePact { consumer: Consumer { name: "test_consumer".to_string() },
      provider: Provider { name: "test_provider".to_string() },
      interactions: vec![
        RequestResponseInteraction {
          description: "Test Interaction".to_string(),
          provider_states: vec![ProviderState { name: "Good state to be in".to_string(), params: hashmap!{} }],
          request: Request { path: "/other".to_string(), .. Request::default() },
          .. RequestResponseInteraction::default()
        }
      ],
      metadata: btreemap!{},
      specification_version: PactSpecification::V1_1
    };
    expect!(pact.merge(&pact2)).to(be_err());
  }

  #[test]
  fn pact_merge_removes_duplicates() {
    let pact = RequestResponsePact { consumer: Consumer { name: "test_consumer".to_string() },
      provider: Provider { name: "test_provider".to_string() },
      interactions: vec![
        RequestResponseInteraction {
          description: "Test Interaction".to_string(),
          provider_states: vec![ProviderState { name: "Good state to be in".to_string(), params: hashmap!{} }],
          .. RequestResponseInteraction::default()
        }
      ],
      .. RequestResponsePact::default()
    };
    let pact2 = RequestResponsePact { consumer: Consumer { name: "test_consumer".to_string() },
      provider: Provider { name: "test_provider".to_string() },
      interactions: vec![
        RequestResponseInteraction {
          description: "Test Interaction".to_string(),
          provider_states: vec![ProviderState { name: "Good state to be in".to_string(), params: hashmap!{} }],
          .. RequestResponseInteraction::default()
        },
        RequestResponseInteraction {
          description: "Test Interaction 2".to_string(),
          provider_states: vec![ProviderState { name: "Good state to be in".to_string(), params: hashmap!{} }],
          .. RequestResponseInteraction::default()
        }
      ],
      .. RequestResponsePact::default()
    };

    let merged_pact = pact.merge(&pact2);
    expect!(merged_pact.unwrap().interactions().len()).to(be_equal_to(2));

    let merged_pact2 = pact.merge(&pact.clone());
    expect!(merged_pact2.unwrap().interactions().len()).to(be_equal_to(1));
  }

  #[test]
  fn write_pact_test_with_matchers() {
    let pact = RequestResponsePact { consumer: Consumer { name: "write_pact_test_consumer".to_string() },
      provider: Provider { name: "write_pact_test_provider".to_string() },
      interactions: vec![
        RequestResponseInteraction {
          description: "Test Interaction".to_string(),
          provider_states: vec![ProviderState { name: "Good state to be in".to_string(), params: hashmap!{} }],
          request: Request {
            matching_rules: matchingrules!{
                        "body" => {
                            "$" => [ MatchingRule::Type ]
                        }
                    },
            .. Request::default()
          },
          .. RequestResponseInteraction::default()
        }
      ],
      .. RequestResponsePact::default() };
    let mut dir = env::temp_dir();
    let x = rand::random::<u16>();
    dir.push(format!("pact_test_{}", x));
    dir.push(pact.default_file_name());

    let result = write_pact(pact.boxed(), dir.as_path(), PactSpecification::V2, true);

    let pact_file = read_pact_file(dir.as_path().to_str().unwrap()).unwrap_or("".to_string());
    fs::remove_dir_all(dir.parent().unwrap()).unwrap_or(());

    expect!(result).to(be_ok());
    expect!(pact_file).to(be_equal_to(format!(r#"{{
  "consumer": {{
    "name": "write_pact_test_consumer"
  }},
  "interactions": [
    {{
      "description": "Test Interaction",
      "providerState": "Good state to be in",
      "request": {{
        "matchingRules": {{
          "$.body": {{
            "match": "type"
          }}
        }},
        "method": "GET",
        "path": "/"
      }},
      "response": {{
        "status": 200
      }}
    }}
  ],
  "metadata": {{
    "pactRust": {{
      "version": "{}"
    }},
    "pactSpecification": {{
      "version": "2.0.0"
    }}
  }},
  "provider": {{
    "name": "write_pact_test_provider"
  }}
}}"#, PACT_RUST_VERSION.unwrap())));
  }

  #[test]
  fn write_pact_v3_test_with_matchers() {
    let pact = RequestResponsePact { consumer: Consumer { name: "write_pact_test_consumer_v3".to_string() },
      provider: Provider { name: "write_pact_test_provider_v3".to_string() },
      interactions: vec![
        RequestResponseInteraction {
          description: "Test Interaction".to_string(),
          provider_states: vec![ProviderState { name: "Good state to be in".to_string(), params: hashmap!{} }],
          request: Request {
            matching_rules: matchingrules!{
                        "body" => {
                            "$" => [ MatchingRule::Type ]
                        },
                        "header" => {
                          "HEADER_A" => [ MatchingRule::Include("ValA".to_string()), MatchingRule::Include("ValB".to_string()) ]
                        }
                    },
            .. Request::default()
          },
          .. RequestResponseInteraction::default()
        }
      ],
      .. RequestResponsePact::default() };
    let mut dir = env::temp_dir();
    let x = rand::random::<u16>();
    dir.push(format!("pact_test_{}", x));
    dir.push(pact.default_file_name());

    let result = write_pact(pact.boxed(), dir.as_path(), PactSpecification::V3, true);

    let pact_file = read_pact_file(dir.as_path().to_str().unwrap()).unwrap_or("".to_string());
    fs::remove_dir_all(dir.parent().unwrap()).unwrap_or(());

    expect!(result).to(be_ok());
    expect!(pact_file.parse::<Value>().unwrap()).to(be_equal_to(json!({
      "consumer": {
        "name": "write_pact_test_consumer_v3"
      },
      "interactions": [
        {
          "description": "Test Interaction",
          "providerStates": [
            {
              "name": "Good state to be in"
            }
          ],
          "request": {
            "matchingRules": {
              "body": {
                "$": {
                  "combine": "AND",
                  "matchers": [
                    {
                      "match": "type"
                    }
                  ]
                }
              },
              "header": {
                "HEADER_A": {
                  "combine": "AND",
                  "matchers": [
                    {
                      "match": "include",
                      "value": "ValA"
                    },
                    {
                      "match": "include",
                      "value": "ValB"
                    }
                  ]
                }
              }
            },
            "method": "GET",
            "path": "/"
          },
          "response": {
            "status": 200
          }
        }
      ],
      "metadata": {
        "pactRust": {
          "version": PACT_RUST_VERSION
        },
        "pactSpecification": {
          "version": "3.0.0"
        }
      },
      "provider": {
        "name": "write_pact_test_provider_v3"
      }
    })));
  }

  #[test]
  fn write_v3_pact_test() {
    let pact = RequestResponsePact { consumer: Consumer { name: "write_pact_test_consumer".to_string() },
      provider: Provider { name: "write_pact_test_provider".to_string() },
      interactions: vec![
        RequestResponseInteraction {
          description: "Test Interaction".to_string(),
          provider_states: vec![ProviderState { name: "Good state to be in".to_string(), params: hashmap!{} }],
          request: Request {
            query: Some(hashmap!{
                        "a".to_string() => vec!["1".to_string(), "2".to_string(), "3".to_string()],
                        "b".to_string() => vec!["bill".to_string(), "bob".to_string()],
                    }),
            .. Request::default()
          },
          .. RequestResponseInteraction::default()
        }
      ],
      .. RequestResponsePact::default() };
    let mut dir = env::temp_dir();
    let x = rand::random::<u16>();
    dir.push(format!("pact_test_{}", x));
    dir.push(pact.default_file_name());

    let result = write_pact(pact.boxed(), dir.as_path(), PactSpecification::V3, true);

    let pact_file = read_pact_file(dir.as_path().to_str().unwrap()).unwrap_or("".to_string());
    fs::remove_dir_all(dir.parent().unwrap()).unwrap_or(());

    expect!(result).to(be_ok());
    expect!(pact_file).to(be_equal_to(format!(r#"{{
  "consumer": {{
    "name": "write_pact_test_consumer"
  }},
  "interactions": [
    {{
      "description": "Test Interaction",
      "providerStates": [
        {{
          "name": "Good state to be in"
        }}
      ],
      "request": {{
        "method": "GET",
        "path": "/",
        "query": {{
          "a": [
            "1",
            "2",
            "3"
          ],
          "b": [
            "bill",
            "bob"
          ]
        }}
      }},
      "response": {{
        "status": 200
      }}
    }}
  ],
  "metadata": {{
    "pactRust": {{
      "version": "{}"
    }},
    "pactSpecification": {{
      "version": "3.0.0"
    }}
  }},
  "provider": {{
    "name": "write_pact_test_provider"
  }}
}}"#, PACT_RUST_VERSION.unwrap())));
  }

  #[test]
  fn write_pact_test_with_generators() {
    let pact = RequestResponsePact { consumer: Consumer { name: "write_pact_test_consumer".to_string() },
      provider: Provider { name: "write_pact_test_provider".to_string() },
      interactions: vec![
        RequestResponseInteraction {
          description: "Test Interaction with generators".to_string(),
          provider_states: vec![ProviderState { name: "Good state to be in".to_string(), params: hashmap!{} }],
          request: Request {
            generators: generators!{
                        "BODY" => {
                          "$" => Generator::RandomInt(1, 10)
                        },
                        "HEADER" => {
                          "A" => Generator::RandomString(20)
                        }
                    },
            .. Request::default()
          },
          .. RequestResponseInteraction::default()
        }
      ],
      .. RequestResponsePact::default() };
    let mut dir = env::temp_dir();
    let x = rand::random::<u16>();
    dir.push(format!("pact_test_{}", x));
    dir.push(pact.default_file_name());

    let result = write_pact(pact.boxed(), dir.as_path(), PactSpecification::V3, true);

    let pact_file = read_pact_file(dir.as_path().to_str().unwrap()).unwrap_or("".to_string());
    fs::remove_dir_all(dir.parent().unwrap()).unwrap_or(());

    expect!(result).to(be_ok());
    expect!(pact_file).to(be_equal_to(format!(r#"{{
  "consumer": {{
    "name": "write_pact_test_consumer"
  }},
  "interactions": [
    {{
      "description": "Test Interaction with generators",
      "providerStates": [
        {{
          "name": "Good state to be in"
        }}
      ],
      "request": {{
        "generators": {{
          "body": {{
            "$": {{
              "max": 10,
              "min": 1,
              "type": "RandomInt"
            }}
          }},
          "header": {{
            "A": {{
              "size": 20,
              "type": "RandomString"
            }}
          }}
        }},
        "method": "GET",
        "path": "/"
      }},
      "response": {{
        "status": 200
      }}
    }}
  ],
  "metadata": {{
    "pactRust": {{
      "version": "{}"
    }},
    "pactSpecification": {{
      "version": "3.0.0"
    }}
  }},
  "provider": {{
    "name": "write_pact_test_provider"
  }}
}}"#, PACT_RUST_VERSION.unwrap())));
  }

  #[test]
  fn merge_pact_test() {
    let pact = RequestResponsePact {
      interactions: vec![
        RequestResponseInteraction {
          description: "Test Interaction with matcher".to_string(),
          request: Request {
            body: OptionalBody::Present(json!({ "related": [1, 2, 3] }).to_string().into(), Some(JSON.clone()), None),
            matching_rules: matchingrules!{
            "body" => {
              "$.related" => [ MatchingRule::MinMaxType(0, 5) ]
            }
          },
            .. Request::default()
          },
          .. RequestResponseInteraction::default()
        }
      ],
      .. RequestResponsePact::default() };
    let updated_pact = RequestResponsePact {
      interactions: vec![
        RequestResponseInteraction {
          description: "Test Interaction with matcher".to_string(),
          request: Request {
            body: OptionalBody::Present(json!({ "related": [1, 2, 3] }).to_string().into(), Some(JSON.clone()), None),
            matching_rules: matchingrules!{
            "body" => {
              "$.related" => [ MatchingRule::MinMaxType(1, 10) ]
            }
          },
            .. Request::default()
          },
          .. RequestResponseInteraction::default()
        }
      ],
      .. RequestResponsePact::default() };
    let merged_pact = pact.merge(&updated_pact);
    expect(merged_pact.unwrap().as_request_response_pact().unwrap()).to(be_equal_to(updated_pact));
  }
}<|MERGE_RESOLUTION|>--- conflicted
+++ resolved
@@ -68,7 +68,6 @@
   /// Adds an interactions in the Pact
   fn add_interaction(&mut self, interaction: &dyn Interaction) -> anyhow::Result<()>;
 
-<<<<<<< HEAD
   /// If this Pact needs any plugins loaded
   fn requires_plugins(&self) -> bool;
 
@@ -83,9 +82,6 @@
   fn add_plugin(&mut self, name: &str, version: Option<String>) -> anyhow::Result<()>;
 }
 
-/// Reads the pact file and parses the resulting JSON into a `Pact` struct
-pub fn read_pact(file: &Path) -> anyhow::Result<Box<dyn Pact + Send + Sync>> {
-=======
 impl Default for Box<dyn Pact> {
   fn default() -> Self {
     V4Pact::default().boxed()
@@ -126,19 +122,14 @@
 
 /// Reads the pact file and parses the resulting JSON into a `Pact` struct
 #[cfg(not(target_family = "wasm"))]
-pub fn read_pact(file: &Path) -> anyhow::Result<Box<dyn Pact>> {
->>>>>>> 5bde2b4d
+pub fn read_pact(file: &Path) -> anyhow::Result<Box<dyn Pact + Send + Sync>> {
   let mut f = File::open(file)?;
   read_pact_from_file(&mut f, file)
 }
 
 /// Reads the pact from the file and parses the resulting JSON into a `Pact` struct
-<<<<<<< HEAD
+#[cfg(not(target_family = "wasm"))]
 pub fn read_pact_from_file(file: &mut File, path: &Path) -> anyhow::Result<Box<dyn Pact + Send + Sync>> {
-=======
-#[cfg(not(target_family = "wasm"))]
-pub fn read_pact_from_file(file: &mut File, path: &Path) -> anyhow::Result<Box<dyn Pact>> {
->>>>>>> 5bde2b4d
   let buf = with_read_lock_for_open_file(path, file, 3, &mut |f| {
     let mut buf = String::new();
     f.read_to_string(&mut buf)?;
@@ -156,12 +147,8 @@
 }
 
 /// Reads the pact file from a URL and parses the resulting JSON into a `Pact` struct
-<<<<<<< HEAD
+#[cfg(not(target_family = "wasm"))]
 pub fn load_pact_from_url(url: &str, auth: &Option<HttpAuth>) -> anyhow::Result<Box<dyn Pact + Send + Sync>> {
-=======
-#[cfg(not(target_family = "wasm"))]
-pub fn load_pact_from_url(url: &str, auth: &Option<HttpAuth>) -> anyhow::Result<Box<dyn Pact>> {
->>>>>>> 5bde2b4d
   let (url, pact_json) = http_utils::fetch_json_from_url(&url.to_string(), auth)?;
   load_pact_from_json(&url, &pact_json)
 }
@@ -187,12 +174,8 @@
 /// Trait for objects that can represent Pacts and can be read and written
 pub trait ReadWritePact {
   /// Reads the pact file and parses the resulting JSON into a `Pact` struct
-<<<<<<< HEAD
+  #[cfg(not(target_family = "wasm"))]
   fn read_pact(path: &Path) -> anyhow::Result<Self> where Self: std::marker::Sized + Send + Sync;
-=======
-  #[cfg(not(target_family = "wasm"))]
-  fn read_pact(path: &Path) -> anyhow::Result<Self> where Self: std::marker::Sized;
->>>>>>> 5bde2b4d
 
   /// Merges this pact with the other pact, and returns a new Pact with the interactions sorted.
   /// Returns an error if there is a merge conflict, which will occur if the other pact is a different
