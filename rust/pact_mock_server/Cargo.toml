--- conflicted
+++ resolved
@@ -1,10 +1,6 @@
 [package]
 name = "pact_mock_server"
-<<<<<<< HEAD
 version = "0.8.0-beta.1"
-=======
-version = "0.7.22"
->>>>>>> b45a1fe0
 authors = ["Ronald Holshausen <uglyog@gmail.com>"]
 edition = "2018"
 description = "Pact-Rust support library that implements in process mock server"
