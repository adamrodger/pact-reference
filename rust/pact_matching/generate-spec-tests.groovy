--- conflicted
+++ resolved
@@ -32,20 +32,17 @@
       pw.println('use pact_matching::match_response;')
       pw.println('#[allow(unused_imports)]')
       pw.println('use expectest::prelude::*;')
-<<<<<<< HEAD
+      pw.println('#[allow(unused_imports)]')
+      pw.println('use serde_json;')
     } else if (requestResponsePath == 'message') {
       pw.println('#[allow(unused_imports)]')
       pw.println('use pact_matching::models::message::Message;')
       pw.println('#[allow(unused_imports)]')
       pw.println('use pact_matching::match_message;')
       pw.println('#[allow(unused_imports)]')
-      pw.println('use rustc_serialize::json::Json;')
-      pw.println('#[allow(unused_imports)]')
       pw.println('use expectest::prelude::*;')
-=======
       pw.println('#[allow(unused_imports)]')
       pw.println('use serde_json;')
->>>>>>> 4c7c66a0
     }
 
     dir.eachDir {
@@ -93,13 +90,13 @@
         """
       } else if (requestResponsePath == 'message') {
         testBody += """
-        |    let expected = Message::from_json(0, &pact.find("expected").unwrap(), &PactSpecification::$specVersion).unwrap();
+        |    let expected = Message::from_json(0, &pact.get("expected").unwrap(), &PactSpecification::$specVersion).unwrap();
         |    println!("{:?}", expected);
-        |    let actual = Message::from_json(0, &pact.find("actual").unwrap(), &PactSpecification::$specVersion).unwrap();
+        |    let actual = Message::from_json(0, &pact.get("actual").unwrap(), &PactSpecification::$specVersion).unwrap();
         |    println!("{:?}", actual);
-        |    let pact_match = pact.find("match").unwrap();
+        |    let pact_match = pact.get("match").unwrap();
         |    let result = match_message(expected, actual);
-        |    if pact_match.as_boolean().unwrap() {
+        |    if pact_match.as_bool().unwrap() {
         |       expect!(result).to(be_empty());
         |    } else {
         |       expect!(result).to_not(be_empty());
