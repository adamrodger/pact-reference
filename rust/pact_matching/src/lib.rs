//! The `pact_matching` crate provides the core logic to performing matching on HTTP requests
//! and responses. It implements the V3 Pact specification (https://github.com/pact-foundation/pact-specification/tree/version-3).
//!
//! ## To use it
//!
//! To use it, add it to your dependencies in your cargo manifest and add an extern crate definition for it.
//!
//! This crate provides two functions: [`match_request`](fn.match_request.html) and [`match_response`](fn.match_response.html).
//! These functions take an expected and actual request or response
//! model from the [`models`)(models/index.html) module, and return a vector of mismatches.
//!
//! To compare any incoming request, it first needs to be converted to a [`models::Request`](models/struct.Request.html) and then can be compared. Same for
//! any response.
//!
//! ## Reading and writing Pact files
//!
//! The [`Pact`](models/struct.Pact.html) struct in the [`models`)(models/index.html) module has methods to read and write pact JSON files. It supports all the specification
//! versions up to V2, but will converted a V1 and V1.1 spec file to a V2 format.
//!
//! ## Matching request and response parts
//!
//! V2 specification matching is supported for both JSON and XML bodies, headers, query strings and request paths.
//!
//! To understand the basic rules of matching, see [Matching Gotchas](https://github.com/realestate-com-au/pact/wiki/Matching-gotchas).
//! For example test cases for matching, see the [Pact Specification Project, version 3](https://github.com/bethesque/pact-specification/tree/version-3).
//!
//! By default, Pact will use string equality matching following Postel's Law. This means
//! that for an actual value to match an expected one, they both must consist of the same
//! sequence of characters. For collections (basically Maps and Lists), they must have the
//! same elements that match in the same sequence, with cases where the additional elements
//! in an actual Map are ignored.
//!
//! Matching rules can be defined for both request and response elements based on a pseudo JSON-Path
//! syntax.
//!
//! ### Matching Bodies
//!
//! For the most part, matching involves matching request and response bodies in JSON or XML format.
//! Other formats will either have their own matching rules, or will follow the JSON one.
//!
//! #### JSON body matching rules
//!
//! Bodies consist of Objects (Maps of Key-Value pairs), Arrays (Lists) and values (Strings, Numbers, true, false, null).
//! Body matching rules are prefixed with `$.body`.
//!
//! The following method is used to determine if two bodies match:
//!
//! 1. If both the actual body and expected body are empty, the bodies match.
//! 2. If the actual body is non-empty, and the expected body empty, the bodies match.
//! 3. If the actual body is empty, and the expected body non-empty, the bodies don't match.
//! 4. Otherwise do a comparison on the contents of the bodies.
//!
//! ##### For the body contents comparison:
//!
//! 1. If the actual and expected values are both Objects, compare as Maps.
//! 2. If the actual and expected values are both Arrays, compare as Lists.
//! 3. If the expected value is an Object, and the actual is not, they don't match.
//! 4. If the expected value is an Array, and the actual is not, they don't match.
//! 5. Otherwise, compare the values
//!
//! ##### For comparing Maps
//!
//! 1. If the actual map is non-empty while the expected is empty, they don't match.
//! 2. If we allow unexpected keys, and the number of expected keys is greater than the actual keys,
//! they don't match.
//! 3. If we don't allow unexpected keys, and the expected and actual maps don't have the
//! same number of keys, they don't match.
//! 4. Otherwise, for each expected key and value pair:
//!     1. if the actual map contains the key, compare the values
//!     2. otherwise they don't match
//!
//! Postel's law governs if we allow unexpected keys or not.
//!
//! ##### For comparing lists
//!
//! 1. If there is a body matcher defined that matches the path to the list, default
//! to that matcher and then compare the list contents.
//! 2. If the expected list is empty and the actual one is not, the lists don't match.
//! 3. Otherwise
//!     1. compare the list sizes
//!     2. compare the list contents
//!
//! ###### For comparing list contents
//!
//! 1. For each value in the expected list:
//!     1. If the index of the value is less than the actual list's size, compare the value
//!        with the actual value at the same index using the method for comparing values.
//!     2. Otherwise the value doesn't match
//!
//! ##### For comparing values
//!
//! 1. If there is a matcher defined that matches the path to the value, default to that
//! matcher
//! 2. Otherwise compare the values using equality.
//!
//! #### XML body matching rules
//!
//! Bodies consist of a root element, Elements (Lists with children), Attributes (Maps) and values (Strings).
//! Body matching rules are prefixed with `$.body`.
//!
//! The following method is used to determine if two bodies match:
//!
//! 1. If both the actual body and expected body are empty, the bodies match.
//! 2. If the actual body is non-empty, and the expected body empty, the bodies match.
//! 3. If the actual body is empty, and the expected body non-empty, the bodies don't match.
//! 4. Otherwise do a comparison on the contents of the bodies.
//!
//! ##### For the body contents comparison:
//!
//! Start by comparing the root element.
//!
//! ##### For comparing elements
//!
//! 1. If there is a body matcher defined that matches the path to the element, default
//! to that matcher on the elements name or children.
//! 2. Otherwise the elements match if they have the same name.
//!
//! Then, if there are no mismatches:
//!
//! 1. compare the attributes of the element
//! 2. compare the child elements
//! 3. compare the text nodes
//!
//! ##### For comparing attributes
//!
//! Attributes are treated as a map of key-value pairs.
//!
//! 1. If the actual map is non-empty while the expected is empty, they don't match.
//! 2. If we allow unexpected keys, and the number of expected keys is greater than the actual keys,
//! they don't match.
//! 3. If we don't allow unexpected keys, and the expected and actual maps don't have the
//! same number of keys, they don't match.
//!
//! Then, for each expected key and value pair:
//!
//! 1. if the actual map contains the key, compare the values
//! 2. otherwise they don't match
//!
//! Postel's law governs if we allow unexpected keys or not. Note for matching paths, attribute names are prefixed with an `@`.
//!
//! ###### For comparing child elements
//!
//! 1. If there is a matcher defined for the path to the child elements, then pad out the expected child elements to have the
//! same size as the actual child elements.
//! 2. Otherwise
//!     1. If the actual children is non-empty while the expected is empty, they don't match.
//!     2. If we allow unexpected keys, and the number of expected children is greater than the actual children,
//!     they don't match.
//!     3. If we don't allow unexpected keys, and the expected and actual children don't have the
//!     same number of elements, they don't match.
//!
//! Then, for each expected and actual element pair, compare them using the rules for comparing elements.
//!
//! ##### For comparing text nodes
//!
//! Text nodes are combined into a single string and then compared as values.
//!
//! 1. If there is a matcher defined that matches the path to the text node (text node paths end with `#text`), default to that
//! matcher
//! 2. Otherwise compare the text using equality.
//!
//!
//! ##### For comparing values
//!
//! 1. If there is a matcher defined that matches the path to the value, default to that
//! matcher
//! 2. Otherwise compare the values using equality.
//!
//! ### Matching Paths
//!
//! Paths are matched by the following:
//!
//! 1. If there is a matcher defined for `$.path`, default to that matcher.
//! 2. Otherwise paths are compared as Strings
//!
//! ### Matching Queries
//!
//! 1. If the actual and expected query strings are empty, they match.
//! 2. If the actual is not empty while the expected is, they don't match.
//! 3. If the actual is empty while the expected is not, they don't match.
//! 4. Otherwise convert both into a Map of keys mapped to a list values, and compare those.
//!
//! #### Matching Query Maps
//!
//! Query strings are parsed into a Map of keys mapped to lists of values. Key value
//! pairs can be in any order, but when the same key appears more than once the values
//! are compared in the order they appear in the query string.
//!
//! ### Matching Headers
//!
//! 1. Do a case-insensitive sort of the headers by keys
//! 2. For each expected header in the sorted list:
//!     1. If the actual headers contain that key, compare the header values
//!     2. Otherwise the header does not match
//!
//! For matching header values:
//!
//! 1. If there is a matcher defined for `$.header.<HEADER_KEY>`, default to that matcher
//! 2. Otherwise strip all whitespace after commas and compare the resulting strings.
//!
//! #### Matching Request Headers
//!
//! Request headers are matched by excluding the cookie header.
//!
//! #### Matching Request cookies
//!
//! If the list of expected cookies contains all the actual cookies, the cookies match.
//!
//! ### Matching Status Codes
//!
//! Status codes are compared as integer values.
//!
//! ### Matching HTTP Methods
//!
//! The actual and expected methods are compared as case-insensitive strings.
//!
//! ## Matching Rules
//!
//! Pact supports extending the matching rules on each type of object (Request or Response) with a `matchingRules` element in the pact file.
//! This is a map of JSON path strings to a matcher. When an item is being compared, if there is an entry in the matching
//! rules that corresponds to the path to the item, the comparison will be delegated to the defined matcher. Note that the
//! matching rules cascade, so a rule can be specified on a value and will apply to all children of that value.
//!
//! ## Matcher Path expressions
//!
//! Pact does not support the full JSON path expressions, only ones that match the following rules:
//!
//! 1. All paths start with a dollar (`$`), representing the root.
//! 2. All path elements are separated by periods (`.`), except array indices which use square brackets (`[]`).
//! 3. The second element of the path is the http type that the matcher is applied to (e.g., `$.body` or `$.header`).
//! 4. Path elements represent keys.
//! 5. A star (`*`) can be used to match all keys of a map or all items of an array (one level only).
//!
//! So the expression `$.body.item1.level[2].id` will match the highlighted item in the following body:
//!
//! ```js,ignore
//! {
//!   "item1": {
//!     "level": [
//!       {
//!         "id": 100
//!       },
//!       {
//!         "id": 101
//!       },
//!       {
//!         "id": 102 // <---- $.item1.level[2].id
//!       },
//!       {
//!         "id": 103
//!       }
//!     ]
//!   }
//! }
//! ```
//!
//! while `$.*.level[*].id` will match all the ids of all the levels for all items.
//!
//! ### Matcher selection algorithm
//!
//! Due to the star notation, there can be multiple matcher paths defined that correspond to an item. The first, most
//! specific expression is selected by assigning weightings to each path element and taking the product of the weightings.
//! The matcher with the path with the largest weighting is used.
//!
//! * The root node (`$`) is assigned the value 2.
//! * Any path element that does not match is assigned the value 0.
//! * Any property name that matches a path element is assigned the value 2.
//! * Any array index that matches a path element is assigned the value 2.
//! * Any star (`*`) that matches a property or array index is assigned the value 1.
//! * Everything else is assigned the value 0.
//!
//! So for the body with highlighted item:
//!
//! ```js,ignore
//! {
//!   "item1": {
//!     "level": [
//!       {
//!         "id": 100
//!       },
//!       {
//!         "id": 101
//!       },
//!       {
//!         "id": 102 // <--- Item under consideration
//!       },
//!       {
//!         "id": 103
//!       }
//!     ]
//!   }
//! }
//! ```
//!
//! The expressions will have the following weightings:
//!
//! | expression | weighting calculation | weighting |
//! |------------|-----------------------|-----------|
//! | $ | $(2) | 2 |
//! | $.item1 | $(2).item1(2) | 4 |
//! | $.item2 | $(2).item2(0) | 0 |
//! | $.item1.level | $(2).item1(2).level(2) | 8 |
//! | $.item1.level[1] | $(2).item1(2).level(2)[1(2)] | 16 |
//! | $.item1.level[1].id | $(2).item1(2).level(2)[1(2)].id(2) | 32 |
//! | $.item1.level[1].name | $(2).item1(2).level(2)[1(2)].name(0) | 0 |
//! | $.item1.level[2] | $(2).item1(2).level(2)[2(0)] | 0 |
//! | $.item1.level[2].id | $(2).item1(2).level(2)[2(0)].id(2) | 0 |
//! | $.item1.level[*].id | $(2).item1(2).level(2)[*(1)].id(2) | 16 |
//! | $.\*.level[\*].id | $(2).*(1).level(2)[*(1)].id(2) | 8 |
//!
//! So for the item with id 102, the matcher with path `$.item1.level[1].id` and weighting 32 will be selected.
//!
//! ## Supported matchers
//!
//! The following matchers are supported:
//!
//! | matcher | example configuration | description |
//! |---------|-----------------------|-------------|
//! | Equality | `{ "match": "equality" }` | This is the default matcher, and relies on the equals operator |
//! | Regex | `{ "match": "regex", "regex": "\\d+" }` | This executes a regular expression match against the string representation of a values. |
//! | Type | `{ "match": "type" }` | This executes a type based match against the values, that is, they are equal if they are the same type. |
//! | MinType | `{ "match": "type", "min": 2 }` | This executes a type based match against the values, that is, they are equal if they are the same type. In addition, if the values represent a collection, the length of the actual value is compared against the minimum. |
//! | MaxType | `{ "match": "type", "max": 10 }` | This executes a type based match against the values, that is, they are equal if they are the same type. In addition, if the values represent a collection, the length of the actual value is compared against the maximum. |
//!

#![warn(missing_docs)]
#[macro_use] extern crate serde_json;
#[macro_use] extern crate serde_derive;
#[macro_use] extern crate log;
#[macro_use] extern crate maplit;
#[macro_use] extern crate lazy_static;
extern crate hex;
extern crate regex;
extern crate semver;
#[macro_use] extern crate itertools;
extern crate rand;
extern crate sxd_document;

extern crate hyper;
<<<<<<< HEAD
extern crate tokio_core;
extern crate futures;
=======
>>>>>>> 1c709829
extern crate ansi_term;
extern crate difference;

/// Simple macro to convert a string slice to a `String` struct.
#[macro_export]
macro_rules! s {
    ($e:expr) => ($e.to_string())
}

use std::collections::HashMap;
use std::iter::FromIterator;
use regex::Regex;
use ansi_term::*;
use ansi_term::Colour::*;

#[macro_use] pub mod models;
mod path_exp;
mod matchers;
pub mod json;
mod xml;

use models::matchingrules::*;
use matchers::*;

fn strip_whitespace<'a, T: FromIterator<&'a str>>(val: &'a String, split_by: &'a str) -> T {
    val.split(split_by).map(|v| v.trim().clone() ).collect()
}

lazy_static! {
    static ref BODY_MATCHERS: [(Regex, fn(expected: &String, actual: &String, config: DiffConfig,
            mismatches: &mut Vec<Mismatch>, matchers: &MatchingRules)); 3] = [
        (Regex::new("application/.*json").unwrap(), json::match_json),
        (Regex::new("application/json.*").unwrap(), json::match_json),
        (Regex::new("application/.*xml").unwrap(), xml::match_xml)
    ];
}

static PARAMETERISED_HEADER_TYPES: [&'static str; 2] = ["accept", "content-type"];

/// Enum that defines the different types of mismatches that can occur.
#[derive(Debug, Clone)]
pub enum Mismatch {
    /// Request Method mismatch
    MethodMismatch {
        /// Expected request method
        expected: String,
        /// Actual request method
        actual: String
    },
    /// Request Path mismatch
    PathMismatch {
        /// expected request path
        expected: String,
        /// actual request path
        actual: String,
        /// description of the mismatch
        mismatch: String
    },
    /// Response status mismatch
    StatusMismatch {
        /// expected response status
        expected: u16,
        /// actual response status
        actual: u16
    },
    /// Request query mismatch
    QueryMismatch {
        /// query parameter name
        parameter: String,
        /// expected value
        expected: String,
        /// actual value
        actual: String,
        /// description of the mismatch
        mismatch: String
    },
    /// Header mismatch
    HeaderMismatch {
        /// header key
        key: String,
        /// expected value
        expected: String,
        /// actual value
        actual: String,
        /// description of the mismatch
        mismatch: String
    },
    /// Mismatch in the content type of the body
    BodyTypeMismatch {
        /// expected content type of the body
        expected: String,
        /// actual content type of the body
        actual: String
    },
    /// Body element mismatch
    BodyMismatch {
        /// path expression to where the mismatch occured
        path: String,
        /// expected value
        expected: Option<String>,
        /// actual value
        actual: Option<String>,
        /// description of the mismatch
        mismatch: String
    }
}

impl Mismatch {
    /// Converts the mismatch to a `Value` struct.
    pub fn to_json(&self) -> serde_json::Value {
        match self {
            &Mismatch::MethodMismatch { expected: ref e, actual: ref a } => {
                json!({
                    s!("type") : json!("MethodMismatch"),
                    s!("expected") : json!(e),
                    s!("actual") : json!(a)
                })
            },
            &Mismatch::PathMismatch { expected: ref e, actual: ref a, mismatch: ref m } => {
                json!({
                    s!("type") : json!("PathMismatch"),
                    s!("expected") : json!(e),
                    s!("actual") : json!(a),
                    s!("mismatch") : json!(m)
                })
            },
            &Mismatch::StatusMismatch { expected: ref e, actual: ref a } => {
                json!({
                    s!("type") : json!("StatusMismatch"),
                    s!("expected") : json!(e),
                    s!("actual") : json!(a)
                })
            },
            &Mismatch::QueryMismatch { parameter: ref p, expected: ref e, actual: ref a, mismatch: ref m } => {
                json!({
                    s!("type") : json!("QueryMismatch"),
                    s!("parameter") : json!(p),
                    s!("expected") : json!(e),
                    s!("actual") : json!(a),
                    s!("mismatch") : json!(m)
                })
            },
            &Mismatch::HeaderMismatch { key: ref k, expected: ref e, actual: ref a, mismatch: ref m } => {
                json!({
                    s!("type") : json!("HeaderMismatch"),
                    s!("key") : json!(k),
                    s!("expected") : json!(e),
                    s!("actual") : json!(a),
                    s!("mismatch") : json!(m)
                })
            },
            &Mismatch::BodyTypeMismatch { expected: ref e, actual: ref a } => {
                json!({
                    s!("type") : json!("BodyTypeMismatch"),
                    s!("expected") : json!(e),
                    s!("actual") : json!(a)
                })
            },
            &Mismatch::BodyMismatch { path: ref p, expected: ref e, actual: ref a, mismatch: ref m } => {
                 json!({
                    s!("type") : json!("BodyMismatch"),
                    s!("path") : json!(p),
                    s!("expected") : match e {
                        &Some(ref v) => json!(v),
                        &None => serde_json::Value::Null
                    },
                    s!("actual") : match a {
                        &Some(ref v) => json!(v),
                        &None => serde_json::Value::Null
                    },
                    s!("mismatch") : json!(m)
                })
            }
        }
    }

    /// Returns the type of the mismatch as a string
    pub fn mismatch_type(&self) -> String {
        match *self {
            Mismatch::MethodMismatch { .. } => s!("MethodMismatch"),
            Mismatch::PathMismatch { .. } => s!("PathMismatch"),
            Mismatch::StatusMismatch { .. } => s!("StatusMismatch"),
            Mismatch::QueryMismatch { .. } => s!("QueryMismatch"),
            Mismatch::HeaderMismatch { .. } => s!("HeaderMismatch"),
            Mismatch::BodyTypeMismatch { .. } => s!("BodyTypeMismatch"),
            Mismatch::BodyMismatch { .. } => s!("BodyMismatch")
        }
    }

    /// Returns a summary string for this mismatch
    pub fn summary(&self) -> String {
        match *self {
            Mismatch::MethodMismatch { expected: ref e, .. } => format!("is a {} request", e),
            Mismatch::PathMismatch { expected: ref e, .. } => format!("to path '{}'", e),
            Mismatch::StatusMismatch { expected: ref e, .. } => format!("has status code {}", e),
            Mismatch::QueryMismatch { ref parameter, expected: ref e, .. } => format!("includes parameter '{}' with value '{}'", parameter, e),
            Mismatch::HeaderMismatch { ref key, expected: ref e, .. } => format!("includes header '{}' with value '{}'", key, e),
            Mismatch::BodyTypeMismatch { .. } => s!("has a matching body"),
            Mismatch::BodyMismatch { .. } => s!("has a matching body")
        }
    }

    /// Returns a formated string for this mismatch
    pub fn description(&self) -> String {
        match *self {
            Mismatch::MethodMismatch { expected: ref e, actual: ref a } => format!("expected {} but was {}", e, a),
            Mismatch::PathMismatch { ref mismatch, .. } => mismatch.clone(),
            Mismatch::StatusMismatch { expected: ref e, actual: ref a } => format!("expected {} but was {}", e, a),
            Mismatch::QueryMismatch { ref mismatch, .. } => mismatch.clone(),
            Mismatch::HeaderMismatch { ref mismatch, .. } => mismatch.clone(),
            Mismatch::BodyTypeMismatch {  expected: ref e, actual: ref a } => format!("expected '{}' body but was '{}'", e, a),
            Mismatch::BodyMismatch { ref path, ref mismatch, .. } => format!("{} -> {}", path, mismatch)
        }
    }

    /// Returns a formated string with ansi escape codes for this mismatch
    pub fn ansi_description(&self) -> String {
        match *self {
            Mismatch::MethodMismatch { expected: ref e, actual: ref a } => format!("expected {} but was {}", Red.paint(e.clone()), Green.paint(a.clone())),
            Mismatch::PathMismatch { expected: ref e, actual: ref a, .. } => format!("expected '{}' but was '{}'", Red.paint(e.clone()), Green.paint(a.clone())),
            Mismatch::StatusMismatch { expected: ref e, actual: ref a } => format!("expected {} but was {}", Red.paint(e.to_string()), Green.paint(a.to_string())),
            Mismatch::QueryMismatch { expected: ref e, actual: ref a, parameter: ref p, .. } => format!("Expected '{}' but received '{}' for query parameter '{}'",
                Red.paint(e.to_string()), Green.paint(a.to_string()), Style::new().bold().paint(p.clone())),
            Mismatch::HeaderMismatch { expected: ref e, actual: ref a, key: ref k, .. } => format!("Expected header '{}' to have value '{}' but was '{}'",
                Style::new().bold().paint(k.clone()), Red.paint(e.to_string()), Green.paint(a.to_string())),
            Mismatch::BodyTypeMismatch {  expected: ref e, actual: ref a } => format!("expected '{}' body but was '{}'", Red.paint(e.clone()), Green.paint(a.clone())),
            Mismatch::BodyMismatch { ref path, ref mismatch, .. } => format!("{} -> {}", Style::new().bold().paint(path.clone()), mismatch)
        }
    }
}

impl PartialEq for Mismatch {
    fn eq(&self, other: &Mismatch) -> bool {
        match (self, other) {
            (&Mismatch::MethodMismatch{ expected: ref e1, actual: ref a1 },
                &Mismatch::MethodMismatch{ expected: ref e2, actual: ref a2 }) => {
                e1 == e2 && a1 == a2
            },
            (&Mismatch::PathMismatch{ expected: ref e1, actual: ref a1, mismatch: _ },
                &Mismatch::PathMismatch{ expected: ref e2, actual: ref a2, mismatch: _ }) => {
                e1 == e2 && a1 == a2
            },
            (&Mismatch::StatusMismatch{ expected: ref e1, actual: ref a1 },
                &Mismatch::StatusMismatch{ expected: ref e2, actual: ref a2 }) => {
                e1 == e2 && a1 == a2
            },
            (&Mismatch::BodyTypeMismatch{ expected: ref e1, actual: ref a1 },
                &Mismatch::BodyTypeMismatch{ expected: ref e2, actual: ref a2 }) => {
                e1 == e2 && a1 == a2
            },
            (&Mismatch::QueryMismatch{ parameter: ref p1, expected: ref e1, actual: ref a1, mismatch: _ },
                &Mismatch::QueryMismatch{ parameter: ref p2, expected: ref e2, actual: ref a2, mismatch: _ }) => {
                p1 == p2 && e1 == e2 && a1 == a2
            },
            (&Mismatch::HeaderMismatch{ key: ref p1, expected: ref e1, actual: ref a1, mismatch: _ },
                &Mismatch::HeaderMismatch{ key: ref p2, expected: ref e2, actual: ref a2, mismatch: _ }) => {
                p1 == p2 && e1 == e2 && a1 == a2
            },
            (&Mismatch::BodyMismatch{ path: ref p1, expected: ref e1, actual: ref a1, mismatch: _ },
                &Mismatch::BodyMismatch{ path: ref p2, expected: ref e2, actual: ref a2, mismatch: _ }) => {
                p1 == p2 && e1 == e2 && a1 == a2
            },
            (_, _) => false
        }
    }
}

/// Enum that defines the configuration options for performing a match.
#[derive(Debug, Clone, PartialEq)]
pub enum DiffConfig {
    /// If unexpected keys are allowed and ignored during matching.
    AllowUnexpectedKeys,
    /// If unexpected keys cause a mismatch.
    NoUnexpectedKeys
}

/// Matches the actual text body to the expected one.
pub fn match_text(expected: &String, actual: &String, mismatches: &mut Vec<Mismatch>) {
    if expected != actual {
        mismatches.push(Mismatch::BodyMismatch { path: s!("/"), expected: Some(expected.clone()),
            actual: Some(actual.clone()),
            mismatch: format!("Expected text '{}' but received '{}'", expected, actual) });
    }
}

/// Matches the actual request method to the expected one.
pub fn match_method(expected: String, actual: String, mismatches: &mut Vec<Mismatch>) {
    if expected.to_lowercase() != actual.to_lowercase() {
        mismatches.push(Mismatch::MethodMismatch { expected: expected, actual: actual });
    }
}

/// Matches the actual request path to the expected one.
pub fn match_path(expected: String, actual: String, mismatches: &mut Vec<Mismatch>,
    matchers: &MatchingRules) {
    let path = vec![];
    let matcher_result = if matchers.matcher_is_defined("path", &path) {
      matchers::match_values("path", &path, matchers.clone(), &expected, &actual)
    } else {
      expected.matches(&actual, &MatchingRule::Equality).map_err(|err| vec![err])
    };
    match matcher_result {
        Err(messages) => {
          for message in messages {
            mismatches.push(Mismatch::PathMismatch {
              expected: expected.clone(),
              actual: actual.clone(), mismatch: message.clone()
            })
          }
        },
        Ok(_) => ()
    }
}

fn compare_query_parameter_value(key: &String, expected: &String, actual: &String,
    mismatches: &mut Vec<Mismatch>, matchers: &MatchingRules) {
    let path = vec![key.clone()];
    let matcher_result = if matchers.matcher_is_defined("query", &path) {
      matchers::match_values("query", &path, matchers.clone(), expected, actual)
    } else {
      expected.matches(actual, &MatchingRule::Equality).map_err(|err| vec![err])
    };
    match matcher_result {
        Err(messages) => {
          for message in messages {
            mismatches.push(Mismatch::QueryMismatch {
              parameter: key.clone(),
              expected: expected.clone(),
              actual: actual.clone(),
              mismatch: message
            })
          }
        },
        Ok(_) => ()
    }
}

fn compare_query_parameter_values(key: &String, expected: &Vec<String>, actual: &Vec<String>,
    mismatches: &mut Vec<Mismatch>, matchers: &MatchingRules) {
    for (index, val) in expected.iter().enumerate() {
        if index < actual.len() {
            compare_query_parameter_value(key, val, &actual[index], mismatches, matchers);
        } else {
            mismatches.push(Mismatch::QueryMismatch { parameter: key.clone(),
                expected: format!("{:?}", expected),
                actual: format!("{:?}", actual),
                mismatch: format!("Expected query parameter '{}' value '{}' but was missing", key, val) });
        }
    }
}

fn match_query_values(key: &String, expected: &Vec<String>, actual: &Vec<String>,
    mismatches: &mut Vec<Mismatch>, matchers: &MatchingRules) {
    if expected.is_empty() && !actual.is_empty() {
        mismatches.push(Mismatch::QueryMismatch { parameter: key.clone(),
            expected: format!("{:?}", expected),
            actual: format!("{:?}", actual),
            mismatch: format!("Expected an empty parameter list for '{}' but received {:?}", key, actual) });
    } else {
        if expected.len() != actual.len() {
            mismatches.push(Mismatch::QueryMismatch { parameter: key.clone(),
                expected: format!("{:?}", expected),
                actual: format!("{:?}", actual),
                mismatch: format!(
                    "Expected query parameter '{}' with {} value(s) but received {} value(s)",
                    key, expected.len(), actual.len()) });
        }
        compare_query_parameter_values(key, expected, actual, mismatches, matchers);
    }
}

fn match_query_maps(expected: HashMap<String, Vec<String>>, actual: HashMap<String, Vec<String>>,
    mismatches: &mut Vec<Mismatch>, matchers: &MatchingRules) {
    for (key, value) in &expected {
        match actual.get(key) {
            Some(actual_value) => match_query_values(key, value, actual_value, mismatches, matchers),
            None => mismatches.push(Mismatch::QueryMismatch { parameter: key.clone(),
                expected: format!("{:?}", value),
                actual: "".to_string(),
                mismatch: format!("Expected query parameter '{}' but was missing", key) })
        }
    }
    for (key, value) in &actual {
        match expected.get(key) {
            Some(_) => (),
            None => mismatches.push(Mismatch::QueryMismatch { parameter: key.clone(),
                expected: "".to_string(),
                actual: format!("{:?}", value),
                mismatch: format!("Unexpected query parameter '{}' received", key) })
        }
    }
}

/// Matches the actual query parameters to the expected ones.
pub fn match_query(expected: Option<HashMap<String, Vec<String>>>,
    actual: Option<HashMap<String, Vec<String>>>, mismatches: &mut Vec<Mismatch>,
    matchers: &MatchingRules) {
    match (actual, expected) {
        (Some(aqm), Some(eqm)) => match_query_maps(eqm, aqm, mismatches, matchers),
        (Some(aqm), None) => for (key, value) in &aqm {
            mismatches.push(Mismatch::QueryMismatch { parameter: key.clone(),
                expected: "".to_string(),
                actual: format!("{:?}", value),
                mismatch: format!("Unexpected query parameter '{}' received", key) });
        },
        (None, Some(eqm)) => for (key, value) in &eqm {
            mismatches.push(Mismatch::QueryMismatch { parameter: key.clone(),
                expected: format!("{:?}", value),
                actual: "".to_string(),
                mismatch: format!("Expected query parameter '{}' but was missing", key) });
        },
        (None, None) => (),
    };
}

fn parse_charset_parameters(parameters: &[&str]) -> HashMap<String, String> {
    parameters.iter().map(|v| v.split("=").map(|p| p.trim()).collect::<Vec<&str>>())
        .fold(HashMap::new(), |mut map, name_value| {
            map.insert(name_value[0].to_string(), name_value[1].to_string());
            map
        })
}

fn match_parameter_header(expected: &String, actual: &String, mismatches: &mut Vec<Mismatch>, header: &String) {
    let expected_values: Vec<&str> = strip_whitespace(expected, ";");
    let actual_values: Vec<&str> = strip_whitespace(actual, ";");
    let expected_parameters = expected_values.as_slice().split_first().unwrap();
    let actual_parameters = actual_values.as_slice().split_first().unwrap();
    let header_mismatch = Mismatch::HeaderMismatch { key: header.clone(),
        expected: format!("{}", expected),
        actual: format!("{}", actual),
        mismatch: format!("Expected header '{}' to have value '{}' but was '{}'",
            header, expected, actual) };

    if expected_parameters.0 == actual_parameters.0 {
        let expected_parameter_map = parse_charset_parameters(expected_parameters.1);
        let actual_parameter_map = parse_charset_parameters(actual_parameters.1);
        for (k, v) in expected_parameter_map {
            if actual_parameter_map.contains_key(&k) {
                if v != *actual_parameter_map.get(&k).unwrap() {
                    mismatches.push(header_mismatch.clone());
                }
            } else {
                mismatches.push(header_mismatch.clone());
            }
        }
    } else {
        mismatches.push(header_mismatch.clone());
    }
}

fn match_header_value(key: &String, expected: &String, actual: &String, mismatches: &mut Vec<Mismatch>,
    matchers: &MatchingRules) {
    let path = vec![key.clone()];
    let expected = strip_whitespace::<String>(expected, ",");
    let actual = strip_whitespace::<String>(actual, ",");
<<<<<<< HEAD
    let matcher_result = if matchers.matcher_is_defined("header",&path) {
=======

    let matcher_result = if matchers.matcher_is_defined("header", &path) {
>>>>>>> 1c709829
        matchers::match_values("header",&path, matchers.clone(), &expected, &actual)
    } else if PARAMETERISED_HEADER_TYPES.contains(&key.to_lowercase() .as_str()) {
        match_parameter_header(&expected, &actual, mismatches, &key);
        Ok(())
    } else {
      expected.matches(&actual, &MatchingRule::Equality).map_err(|err| vec![err])
    };
    match matcher_result {
        Err(messages) => {
          for message in messages {
            mismatches.push(Mismatch::HeaderMismatch {
              key: key.clone(),
              expected: expected.clone(),
              actual: actual.clone(),
<<<<<<< HEAD
              mismatch: format!("Mismatch with header '{}': {}", key.clone(), message)
=======
              mismatch: message
>>>>>>> 1c709829
            })
          }
        },
        Ok(_) => ()
    }
}

fn find_entry<T>(map: &HashMap<String, T>, key: &String) -> Option<(String, T)> where T: Clone {
    match map.keys().find(|k| k.to_lowercase() == key.to_lowercase() ) {
        Some(k) => map.get(k).map(|v| (key.clone(), v.clone()) ),
        None => None
    }
}

fn match_header_maps(expected: HashMap<String, String>, actual: HashMap<String, String>,
    mismatches: &mut Vec<Mismatch>, matchers: &MatchingRules) {
    for (key, value) in &expected {
        match find_entry(&actual, key) {
            Some((_, actual_value)) => match_header_value(key, value, &actual_value, mismatches, matchers),
            None => mismatches.push(Mismatch::HeaderMismatch { key: key.clone(),
                expected: format!("{:?}", value),
                actual: "".to_string(),
                mismatch: format!("Expected header '{}' but was missing", key) })
        }
    }
}

/// Matches the actual headers to the expected ones.
pub fn match_headers(expected: Option<HashMap<String, String>>,
    actual: Option<HashMap<String, String>>, mismatches: &mut Vec<Mismatch>,
    matchers: &MatchingRules) {
    match (actual, expected) {
        (Some(aqm), Some(eqm)) => match_header_maps(eqm, aqm, mismatches, matchers),
        (Some(_), None) => (),
        (None, Some(eqm)) => for (key, value) in &eqm {
            mismatches.push(Mismatch::HeaderMismatch { key: key.clone(),
                expected: format!("{:?}", value),
                actual: "".to_string(),
                mismatch: format!("Expected header '{}' but was missing", key) });
        },
        (None, None) => (),
    };
}

fn compare_bodies(mimetype: String, expected: &String, actual: &String, config: DiffConfig,
    mismatches: &mut Vec<Mismatch>, matchers: &MatchingRules) {
    match BODY_MATCHERS.iter().find(|mt| mt.0.is_match(&mimetype)) {
        Some(ref match_fn) => match_fn.1(expected, actual, config, mismatches, matchers),
        None => match_text(expected, actual, mismatches)
    }
}

fn match_body_content(content_type: String, expected: &models::OptionalBody, actual: &models::OptionalBody,
    config: DiffConfig, mismatches: &mut Vec<Mismatch>, matchers: &MatchingRules) {
    match (expected, actual) {
        (&models::OptionalBody::Missing, _) => (),
        (&models::OptionalBody::Null, &models::OptionalBody::Present(ref b)) => {
            mismatches.push(Mismatch::BodyMismatch { expected: None, actual: Some(b.clone()),
                mismatch: format!("Expected empty body but received '{}'", b.clone()),
                path: s!("/")});
        },
        (&models::OptionalBody::Empty, &models::OptionalBody::Present(ref b)) => {
            mismatches.push(Mismatch::BodyMismatch { expected: None, actual: Some(b.clone()),
                mismatch: format!("Expected empty body but received '{}'", b.clone()),
                path: s!("/")});
        },
        (&models::OptionalBody::Null, _) => (),
        (&models::OptionalBody::Empty, _) => (),
        (e, &models::OptionalBody::Missing) => {
            mismatches.push(Mismatch::BodyMismatch { expected: Some(e.value()), actual: None,
                mismatch: format!("Expected body '{}' but was missing", e.value()),
                path: s!("/")});
        },
        (_, _) => {
            compare_bodies(content_type, &expected.value(), &actual.value(),
                config, mismatches, matchers);
        }
    }
}

/// Matches the actual body to the expected one. This takes into account the content type of each.
pub fn match_body(expected: &models::HttpPart, actual: &models::HttpPart, config: DiffConfig,
    mismatches: &mut Vec<Mismatch>, matchers: &MatchingRules) {
    debug!("expected content type = '{}', actual content type = '{}'", expected.content_type(),
           actual.content_type());
    if expected.content_type() == actual.content_type() {
        match_body_content(expected.content_type(), expected.body(), actual.body(), config, mismatches, matchers)
    } else if expected.body().is_present() {
        mismatches.push(Mismatch::BodyTypeMismatch { expected: expected.content_type(),
            actual: actual.content_type() });
    }
}

/// Matches the expected and actual requests.
pub fn match_request(expected: models::Request, actual: models::Request) -> Vec<Mismatch> {
    let mut mismatches = vec![];

    info!("comparing to expected request: {:?}", expected);
    match_method(expected.method.clone(), actual.method.clone(), &mut mismatches);
    match_path(expected.path.clone(), actual.path.clone(), &mut mismatches, &expected.matching_rules);
    match_body(&expected, &actual, DiffConfig::NoUnexpectedKeys, &mut mismatches, &expected.matching_rules);
    match_query(expected.query, actual.query, &mut mismatches, &expected.matching_rules);
    match_headers(expected.headers, actual.headers, &mut mismatches, &expected.matching_rules);

    debug!("--> Mismatches: {:?}", mismatches);
    mismatches
}

/// Matches the actual response status to the expected one.
pub fn match_status(expected: u16, actual: u16, mismatches: &mut Vec<Mismatch>) {
    if expected != actual {
        mismatches.push(Mismatch::StatusMismatch { expected: expected, actual: actual });
    }
}

/// Matches the actual and expected responses.
pub fn match_response(expected: models::Response, actual: models::Response) -> Vec<Mismatch> {
    let mut mismatches = vec![];

    info!("comparing to expected response: {:?}", expected);
    match_body(&expected, &actual, DiffConfig::AllowUnexpectedKeys, &mut mismatches, &expected.matching_rules);
    match_status(expected.status, actual.status, &mut mismatches);
    match_headers(expected.headers, actual.headers, &mut mismatches, &expected.matching_rules);

    mismatches
}

/// Matches the actual message contents to the expected one. This takes into account the content type of each.
pub fn match_message_contents(expected: &models::message::Message, actual: &models::message::Message, config: DiffConfig,
    mismatches: &mut Vec<Mismatch>, matchers: &MatchingRules) {
    if expected.mimetype() == actual.mimetype() {
        match_body_content(expected.mimetype(), &expected.contents, &actual.contents, config, mismatches, matchers)
    } else if expected.contents.is_present() {
        mismatches.push(Mismatch::BodyTypeMismatch { expected: expected.mimetype(),
            actual: actual.mimetype() });
    }
}

/// Matches the actual and expected messages.
pub fn match_message(expected: models::message::Message, actual: models::message::Message) -> Vec<Mismatch> {
    let mut mismatches = vec![];

    info!("comparing to expected message: {:?}", expected);
    match_message_contents(&expected, &actual, DiffConfig::AllowUnexpectedKeys, &mut mismatches, &expected.matching_rules);

    mismatches
}

#[cfg(test)]
#[macro_use(expect)]
extern crate expectest;
#[cfg(test)]
extern crate quickcheck;
#[cfg(test)]
extern crate env_logger;
#[macro_use] #[cfg(test)] extern crate p_macro;

#[cfg(test)]
mod tests;<|MERGE_RESOLUTION|>--- conflicted
+++ resolved
@@ -337,11 +337,8 @@
 extern crate sxd_document;
 
 extern crate hyper;
-<<<<<<< HEAD
 extern crate tokio_core;
 extern crate futures;
-=======
->>>>>>> 1c709829
 extern crate ansi_term;
 extern crate difference;
 
@@ -798,14 +795,10 @@
     let path = vec![key.clone()];
     let expected = strip_whitespace::<String>(expected, ",");
     let actual = strip_whitespace::<String>(actual, ",");
-<<<<<<< HEAD
+
     let matcher_result = if matchers.matcher_is_defined("header",&path) {
-=======
-
-    let matcher_result = if matchers.matcher_is_defined("header", &path) {
->>>>>>> 1c709829
         matchers::match_values("header",&path, matchers.clone(), &expected, &actual)
-    } else if PARAMETERISED_HEADER_TYPES.contains(&key.to_lowercase() .as_str()) {
+    } else if PARAMETERISED_HEADER_TYPES.contains(&key.to_lowercase().as_str()) {
         match_parameter_header(&expected, &actual, mismatches, &key);
         Ok(())
     } else {
@@ -818,11 +811,7 @@
               key: key.clone(),
               expected: expected.clone(),
               actual: actual.clone(),
-<<<<<<< HEAD
               mismatch: format!("Mismatch with header '{}': {}", key.clone(), message)
-=======
-              mismatch: message
->>>>>>> 1c709829
             })
           }
         },
@@ -971,6 +960,27 @@
     mismatches
 }
 
+/// Matches the actual message contents to the expected one. This takes into account the content type of each.
+pub fn match_message_contents(expected: &models::message::Message, actual: &models::message::Message, config: DiffConfig,
+    mismatches: &mut Vec<Mismatch>, matchers: &MatchingRules) {
+    if expected.mimetype() == actual.mimetype() {
+        match_body_content(expected.mimetype(), &expected.contents, &actual.contents, config, mismatches, matchers)
+    } else if expected.contents.is_present() {
+        mismatches.push(Mismatch::BodyTypeMismatch { expected: expected.mimetype(),
+            actual: actual.mimetype() });
+    }
+}
+
+/// Matches the actual and expected messages.
+pub fn match_message(expected: models::message::Message, actual: models::message::Message) -> Vec<Mismatch> {
+    let mut mismatches = vec![];
+
+    info!("comparing to expected message: {:?}", expected);
+    match_message_contents(&expected, &actual, DiffConfig::AllowUnexpectedKeys, &mut mismatches, &expected.matching_rules);
+
+    mismatches
+}
+
 #[cfg(test)]
 #[macro_use(expect)]
 extern crate expectest;
